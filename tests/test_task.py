#!/usr/bin/env python
# -*- encoding: utf-8 -*-
'''Tests for first-level audio feature extraction'''

import numpy as np
import pytest
import jams
import mir_eval

import pumpp
from pumpp.task.key import _encode_key_str

xfail = pytest.mark.xfail


@pytest.fixture()
def SR():
    return 22050


@pytest.fixture()
def HOP_LENGTH():
    return 512


@pytest.fixture(params=['3', '35', '3567', '3567s'])
def VOCAB(request):
    yield request.param


@pytest.fixture(params=[False, True])
def SPARSE(request):
    return request.param


@pytest.fixture(params=[4, 5, 6])
def MAX_DIVISIONS(request):
    return request.param


def shape_match(sh1, sh2):

    for i, j in zip(sh1, sh2):
        if j is None:
            continue
        if i != j:
            return False

    return True


def type_match(x, y):

    return np.issubdtype(np.dtype(x), np.dtype(y)) and np.issubdtype(np.dtype(y), np.dtype(x))

@pytest.mark.xfail(raises=NotImplementedError)
def test_task_base_stub(SR, HOP_LENGTH):
    trans = pumpp.task.BaseTaskTransformer(name='basetask', namespace='key_mode',
                                           sr=SR, hop_length=HOP_LENGTH)
    trans.transform(jams.JAMS())

def test_task_chord_fields(SPARSE):

    trans = pumpp.task.ChordTransformer(name='mychord', sparse=SPARSE)

    assert set(trans.fields.keys()) == set(['mychord/pitch',
                                            'mychord/root',
                                            'mychord/bass'])

    assert trans.fields['mychord/pitch'].shape == (None, 12)
    assert trans.fields['mychord/pitch'].dtype is np.bool

    if SPARSE:
        assert trans.fields['mychord/root'].shape == (None, 1)
        assert np.issubdtype(trans.fields['mychord/root'].dtype, np.integer)
        assert trans.fields['mychord/bass'].shape == (None, 1)
        assert np.issubdtype(trans.fields['mychord/bass'].dtype, np.integer)
    else:
        assert trans.fields['mychord/root'].shape == (None, 13)
        assert trans.fields['mychord/root'].dtype is np.bool
        assert trans.fields['mychord/bass'].shape == (None, 13)
        assert trans.fields['mychord/bass'].dtype is np.bool


def test_task_chord_present(SR, HOP_LENGTH, SPARSE):

    # Construct a jam
    jam = jams.JAMS(file_metadata=dict(duration=5.0))

    ann = jams.Annotation(namespace='chord')

    ann.append(time=0, duration=1.0, value='C:maj')
    ann.append(time=1, duration=1.0, value='C:maj/3')
    ann.append(time=3, duration=1.0, value='D:maj')
    ann.append(time=4, duration=1.0, value='N')

    jam.annotations.append(ann)

    # One second = one frame
    trans = pumpp.task.ChordTransformer(name='chord',
                                        sr=SR, hop_length=HOP_LENGTH,
                                        sparse=SPARSE)

    output = trans.transform(jam)

    # Make sure we have the mask
    assert np.all(output['chord/_valid'] == [0, 5 * trans.sr //
                                             trans.hop_length])

    # Ideal vectors:
    # pcp = Cmaj, Cmaj, N, Dmaj, N
    # root: C, C, N, D, N
    # bass: C, E, N, D, N
    pcp_true = np.asarray([[1, 0, 0, 0, 1, 0, 0, 1, 0, 0, 0, 0],
                           [1, 0, 0, 0, 1, 0, 0, 1, 0, 0, 0, 0],
                           [0, 0, 0, 0, 0, 0, 0, 0, 0, 0, 0, 0],
                           [0, 0, 1, 0, 0, 0, 1, 0, 0, 1, 0, 0],
                           [0, 0, 0, 0, 0, 0, 0, 0, 0, 0, 0, 0]])

    if SPARSE:
        root_true = np.asarray([[0],  [0],  [12], [2],  [12]])
        bass_true = np.asarray([[0],  [4],  [12], [2],  [12]])

    else:
        root_true = np.asarray([[1, 0, 0, 0, 0, 0, 0, 0, 0, 0, 0, 0, 0],
                                [1, 0, 0, 0, 0, 0, 0, 0, 0, 0, 0, 0, 0],
                                [0, 0, 0, 0, 0, 0, 0, 0, 0, 0, 0, 0, 1],
                                [0, 0, 1, 0, 0, 0, 0, 0, 0, 0, 0, 0, 0],
                                [0, 0, 0, 0, 0, 0, 0, 0, 0, 0, 0, 0, 1]])

        bass_true = np.asarray([[1, 0, 0, 0, 0, 0, 0, 0, 0, 0, 0, 0, 0],
                                [0, 0, 0, 0, 1, 0, 0, 0, 0, 0, 0, 0, 0],
                                [0, 0, 0, 0, 0, 0, 0, 0, 0, 0, 0, 0, 1],
                                [0, 0, 1, 0, 0, 0, 0, 0, 0, 0, 0, 0, 0],
                                [0, 0, 0, 0, 0, 0, 0, 0, 0, 0, 0, 0, 1]])

    assert np.all(output['chord/pitch'] == np.repeat(pcp_true,
                                                     (SR // HOP_LENGTH),
                                                     axis=0))
    assert np.all(output['chord/root'] == np.repeat(root_true,
                                                    (SR // HOP_LENGTH),
                                                    axis=0))
    assert np.all(output['chord/bass'] == np.repeat(bass_true,
                                                    (SR // HOP_LENGTH),
                                                    axis=0))

    for key in trans.fields:
        assert shape_match(output[key].shape[1:], trans.fields[key].shape)
        assert type_match(output[key].dtype, trans.fields[key].dtype)


def test_task_chord_absent(SR, HOP_LENGTH, SPARSE):

    jam = jams.JAMS(file_metadata=dict(duration=4.0))
    trans = pumpp.task.ChordTransformer(name='chord',
                                        sr=SR, hop_length=HOP_LENGTH,
                                        sparse=SPARSE)

    output = trans.transform(jam)

    # Valid range is 0 since we have no matching namespace
    assert not np.any(output['chord/_valid'])

    # Check the shape
    assert output['chord/pitch'].shape == (1, 4 * (SR // HOP_LENGTH), 12)

    # Make sure it's empty
    assert not np.any(output['chord/pitch'])
    if SPARSE:
        assert output['chord/root'].shape == (1, 4 * (SR // HOP_LENGTH), 1)
        assert output['chord/bass'].shape == (1, 4 * (SR // HOP_LENGTH), 1)
        assert np.all(output['chord/root'] == 12)
        assert np.all(output['chord/bass'] == 12)
    else:
        assert output['chord/root'].shape == (1, 4 * (SR // HOP_LENGTH), 13)
        assert output['chord/bass'].shape == (1, 4 * (SR // HOP_LENGTH), 13)
        assert not np.any(output['chord/root'][:, :, :12])
        assert not np.any(output['chord/bass'][:, :, :12])
        assert np.all(output['chord/root'][:, :, 12])
        assert np.all(output['chord/bass'][:, :, 12])

    for key in trans.fields:
        assert shape_match(output[key].shape[1:], trans.fields[key].shape)
        assert type_match(output[key].dtype, trans.fields[key].dtype)


def test_task_simple_chord_fields():

    trans = pumpp.task.SimpleChordTransformer(name='simple_chord')

    assert set(trans.fields.keys()) == set(['simple_chord/pitch'])
    assert trans.fields['simple_chord/pitch'].shape == (None, 12)
    assert trans.fields['simple_chord/pitch'].dtype is np.bool


def test_task_simple_chord_present(SR, HOP_LENGTH):

    # Construct a jam
    jam = jams.JAMS(file_metadata=dict(duration=5.0))

    ann = jams.Annotation(namespace='chord')

    ann.append(time=0, duration=1.0, value='C:maj')
    ann.append(time=1, duration=1.0, value='C:maj/3')
    ann.append(time=3, duration=1.0, value='D:maj')
    ann.append(time=4, duration=1.0, value='N')

    jam.annotations.append(ann)

    # One second = one frame
    trans = pumpp.task.SimpleChordTransformer(name='chord_s')

    output = trans.transform(jam)

    # Make sure we have the mask
    assert np.all(output['chord_s/_valid'] == [0, 5 * trans.sr //
                                               trans.hop_length])

    # Ideal vectors:
    # pcp = Cmaj, Cmaj, N, Dmaj, N
    pcp_true = np.asarray([[1, 0, 0, 0, 1, 0, 0, 1, 0, 0, 0, 0],
                           [1, 0, 0, 0, 1, 0, 0, 1, 0, 0, 0, 0],
                           [0, 0, 0, 0, 0, 0, 0, 0, 0, 0, 0, 0],
                           [0, 0, 1, 0, 0, 0, 1, 0, 0, 1, 0, 0],
                           [0, 0, 0, 0, 0, 0, 0, 0, 0, 0, 0, 0]])

    assert np.all(output['chord_s/pitch'] == np.repeat(pcp_true,
                                                       (SR // HOP_LENGTH),
                                                       axis=0))
    for key in trans.fields:
        assert shape_match(output[key].shape[1:], trans.fields[key].shape)
        assert type_match(output[key].dtype, trans.fields[key].dtype)


def test_task_simple_chord_absent(SR, HOP_LENGTH):

    jam = jams.JAMS(file_metadata=dict(duration=4.0))
    trans = pumpp.task.SimpleChordTransformer(name='chord_s')

    output = trans.transform(jam)

    # Mask should be false since we have no matching namespace
    assert not np.any(output['chord_s/_valid'])

    # Check the shape
    assert output['chord_s/pitch'].shape == (1, 4 * (SR // HOP_LENGTH), 12)

    # Make sure it's empty
    assert not np.any(output['chord_s/pitch'])

    for key in trans.fields:
        assert shape_match(output[key].shape[1:], trans.fields[key].shape)
        assert type_match(output[key].dtype, trans.fields[key].dtype)


def test_task_dlabel_present(SR, HOP_LENGTH):
    labels = ['alpha', 'beta', 'psycho', 'aqua', 'disco']

    jam = jams.JAMS(file_metadata=dict(duration=4.0))

    ann = jams.Annotation(namespace='tag_open')

    ann.append(time=0, duration=1.0, value='alpha')
    ann.append(time=0, duration=1.0, value='beta')
    ann.append(time=1, duration=1.0, value='some nonsense')
    ann.append(time=3, duration=1.0, value='disco')

    jam.annotations.append(ann)
    trans = pumpp.task.DynamicLabelTransformer(name='madeup',
                                               namespace='tag_open',
                                               labels=labels)

    output = trans.transform(jam)

    # Mask should be true
    assert np.all(output['madeup/_valid'] == [0, 4 * trans.sr //
                                              trans.hop_length])

    y = output['madeup/tags']

    # Check the shape
    assert y.shape == (1, 4 * (SR // HOP_LENGTH), len(labels))

    # Decode the labels
    predictions = trans.encoder.inverse_transform(y[0, ::(SR // HOP_LENGTH)])

    true_labels = [['alpha', 'beta'], [], [], ['disco']]

    for truth, pred in zip(true_labels, predictions):
        assert set(truth) == set(pred)

    for key in trans.fields:
        assert shape_match(output[key].shape[1:], trans.fields[key].shape)
        assert type_match(output[key].dtype, trans.fields[key].dtype)


def test_task_dlabel_absent(SR, HOP_LENGTH):
    labels = ['alpha', 'beta', 'psycho', 'aqua', 'disco']

    jam = jams.JAMS(file_metadata=dict(duration=4.0))
    trans = pumpp.task.DynamicLabelTransformer(name='madeup',
                                               namespace='tag_open',
                                               labels=labels)

    output = trans.transform(jam)

    # Mask should be false since we have no matching namespace
    assert not np.any(output['madeup/_valid'])

    y = output['madeup/tags']

    # Check the shape
    assert y.shape == (1, 4 * (SR // HOP_LENGTH), len(labels))

    # Make sure it's empty
    assert not np.any(y)
    for key in trans.fields:
        assert shape_match(output[key].shape[1:], trans.fields[key].shape)
        assert type_match(output[key].dtype, trans.fields[key].dtype)


def test_task_dlabel_auto(SR, HOP_LENGTH):
    jam = jams.JAMS(file_metadata=dict(duration=4.0))
    trans = pumpp.task.DynamicLabelTransformer(name='genre',
                                               namespace='tag_gtzan')

    output = trans.transform(jam)

    # Mask should be false since we have no matching namespace
    assert not np.any(output['genre/_valid'])

    y = output['genre/tags']

    # Check the shape
    assert y.shape == (1, 4 * (SR // HOP_LENGTH), 10)

    # Make sure it's empty
    assert not np.any(y)
    for key in trans.fields:
        assert shape_match(output[key].shape[1:], trans.fields[key].shape)
        assert type_match(output[key].dtype, trans.fields[key].dtype)


@pytest.mark.xfail(raises=pumpp.ParameterError)
def test_task_dlabel_badself():
    pumpp.task.DynamicLabelTransformer(name='genre', namespace='tag_gtzan',
                                       p_self=np.ones(5))


@pytest.mark.xfail(raises=pumpp.ParameterError)
def test_task_dlabel_badinit():
    pumpp.task.DynamicLabelTransformer(name='genre', namespace='tag_gtzan',
                                       p_init=np.ones(5))


@pytest.mark.xfail(raises=pumpp.ParameterError)
def test_task_dlabel_badstate():
    pumpp.task.DynamicLabelTransformer(name='genre', namespace='tag_gtzan',
                                       p_state=np.ones(5))


def test_task_slabel_absent():
    labels = ['alpha', 'beta', 'psycho', 'aqua', 'disco']

    jam = jams.JAMS(file_metadata=dict(duration=4.0))
    trans = pumpp.task.StaticLabelTransformer(name='madeup',
                                              namespace='tag_open',
                                              labels=labels)

    output = trans.transform(jam)

    # Mask should be false since we have no matching namespace
    assert not np.any(output['madeup/_valid'])

    # Check the shape
    assert output['madeup/tags'].ndim == 2
    assert output['madeup/tags'].shape[1] == len(labels)

    # Make sure it's empty
    assert not np.any(output['madeup/tags'])

    for key in trans.fields:
        assert shape_match(output[key].shape[1:], trans.fields[key].shape)
        assert type_match(output[key].dtype, trans.fields[key].dtype)


def test_task_slabel_present():
    labels = ['alpha', 'beta', 'psycho', 'aqua', 'disco']

    jam = jams.JAMS(file_metadata=dict(duration=4.0))

    ann = jams.Annotation(namespace='tag_open')

    ann.append(time=0, duration=1.0, value='alpha')
    ann.append(time=0, duration=1.0, value='beta')
    ann.append(time=1, duration=1.0, value='some nonsense')
    ann.append(time=3, duration=1.0, value='disco')

    jam.annotations.append(ann)
    trans = pumpp.task.StaticLabelTransformer(name='madeup',
                                              namespace='tag_open',
                                              labels=labels)

    output = trans.transform(jam)

    # Mask should be true
    assert np.all(output['madeup/_valid'] == [0, 4 * trans.sr //
                                              trans.hop_length])

    # Check the shape
    assert output['madeup/tags'].ndim == 2
    assert output['madeup/tags'].shape[1] == len(labels)

    # Decode the labels
    y_pred = output['madeup/tags'][0]
    predictions = trans.encoder.inverse_transform(y_pred.reshape((1, -1)))[0]

    true_labels = ['alpha', 'beta', 'disco']

    assert set(true_labels) == set(predictions)

    for key in trans.fields:
        assert shape_match(output[key].shape[1:], trans.fields[key].shape)
        assert type_match(output[key].dtype, trans.fields[key].dtype)


def test_task_slabel_auto():
    jam = jams.JAMS(file_metadata=dict(duration=4.0))
    trans = pumpp.task.StaticLabelTransformer(name='genre',
                                              namespace='tag_gtzan')

    output = trans.transform(jam)

    # Mask should be false since we have no matching namespace
    assert not np.any(output['genre/_valid'])

    # Check the shape
    assert output['genre/tags'].ndim == 2
    assert output['genre/tags'].shape[1] == 10

    # Make sure it's empty
    assert not np.any(output['genre/tags'])

    for key in trans.fields:
        assert shape_match(output[key].shape[1:], trans.fields[key].shape)
        assert type_match(output[key].dtype, trans.fields[key].dtype)


@pytest.mark.parametrize('dimension', [1, 2, 4])
@pytest.mark.parametrize('name', ['collab', 'vec'])
def test_task_vector_absent(dimension, name):

    var_name = '{:s}/vector'.format(name)
    mask_name = '{:s}/_valid'.format(name)

    jam = jams.JAMS(file_metadata=dict(duration=4.0))
    trans = pumpp.task.VectorTransformer(namespace='vector',
                                         dimension=dimension,
                                         name=name)

    output = trans.transform(jam)

    # Mask should be false since we have no matching namespace
    assert not np.any(output[mask_name])

    # Check the shape
    assert output[var_name].ndim == 2
    assert output[var_name].shape[1] == dimension

    # Make sure it's empty
    assert not np.any(output[var_name])

    for key in trans.fields:
        assert shape_match(output[key].shape, trans.fields[key].shape)
        assert type_match(output[key].dtype, trans.fields[key].dtype)


@pytest.mark.parametrize('name', ['collab', 'vector'])
@pytest.mark.parametrize('target_dimension, data_dimension',
                         [(1, 1), (2, 2), (4, 4),
                          pytest.param(2, 3, marks=xfail(raises=pumpp.DataError))])
def test_task_vector_present(target_dimension, data_dimension, name):
    var_name = '{:s}/vector'.format(name)
    mask_name = '{:s}/_valid'.format(name)

    jam = jams.JAMS(file_metadata=dict(duration=4.0))
    trans = pumpp.task.VectorTransformer(namespace='vector',
                                         dimension=target_dimension,
                                         name=name)

    ann = jams.Annotation(namespace='vector')
    value = list(np.random.randn(data_dimension))
    ann.append(time=0, duration=1, value=value)

    jam.annotations.append(ann)

    output = trans.transform(jam)

    assert np.all(output[mask_name] == [0, 4 * trans.sr // trans.hop_length])

    # Check the shape
    assert output[var_name].ndim == 2
    assert output[var_name].shape[1] == target_dimension

    # Make sure it's empty
    assert np.allclose(output[var_name], value)

    for key in trans.fields:
        assert shape_match(output[key].shape, trans.fields[key].shape)
        assert type_match(output[key].dtype, trans.fields[key].dtype)


def test_task_beat_present(SR, HOP_LENGTH):

    # Construct a jam
    jam = jams.JAMS(file_metadata=dict(duration=4.0))

    ann = jams.Annotation(namespace='beat')

    ann.append(time=0, duration=0.0, value=1)
    ann.append(time=1, duration=0.0, value=2)
    ann.append(time=2, duration=0.0, value=3)
    ann.append(time=3, duration=0.0, value=1)

    jam.annotations.append(ann)

    trans = pumpp.task.BeatTransformer(name='beat')

    output = trans.transform(jam)

    # Make sure we have the masks
    assert np.all(output['beat/_valid'] == [0, 4 * trans.sr //
                                            trans.hop_length])
    assert output['beat/mask_downbeat']

    # The first channel measures beats
    # The second channel measures downbeats
    assert output['beat/beat'].shape == (1, 4 * (SR // HOP_LENGTH), 1)
    assert output['beat/downbeat'].shape == (1, 4 * (SR // HOP_LENGTH), 1)

    # Ideal vectors:
    #   a beat every second (two samples)
    #   a downbeat every three seconds (6 samples)

    beat_true = np.asarray([[1, 1, 1, 1]]).T
    downbeat_true = np.asarray([[1, 0, 0, 1]]).T

    assert np.all(output['beat/beat'][0, ::(SR // HOP_LENGTH)] == beat_true)
    assert np.all(output['beat/downbeat'][0, ::(SR // HOP_LENGTH)] ==
                  downbeat_true)

    for key in trans.fields:
        assert shape_match(output[key].shape[1:], trans.fields[key].shape)
        assert type_match(output[key].dtype, trans.fields[key].dtype)


def test_task_beat_nometer(SR, HOP_LENGTH):

    # Construct a jam
    jam = jams.JAMS(file_metadata=dict(duration=4.0))

    ann = jams.Annotation(namespace='beat')

    ann.append(time=0, duration=0.0)
    ann.append(time=1, duration=0.0)
    ann.append(time=2, duration=0.0)
    ann.append(time=3, duration=0.0)

    jam.annotations.append(ann)

    # One second = one frame
    trans = pumpp.task.BeatTransformer(name='beat')

    output = trans.transform(jam)

    # Make sure we have the mask
    assert np.all(output['beat/_valid'] == [0, 4 * trans.sr //
                                            trans.hop_length])
    assert not output['beat/mask_downbeat']

    # Check the shape: 4 seconds at 2 samples per second
    assert output['beat/beat'].shape == (1, 4 * (SR // HOP_LENGTH), 1)
    assert output['beat/downbeat'].shape == (1, 4 * (SR // HOP_LENGTH), 1)

    # Ideal vectors:
    #   a beat every second (two samples)
    #   no downbeats

    beat_true = np.asarray([1, 1, 1, 1])
    downbeat_true = np.asarray([0, 0, 0, 0])

    assert np.all(output['beat/beat'][0, ::(SR // HOP_LENGTH)] == beat_true)
    assert np.all(output['beat/downbeat'][0, ::(SR // HOP_LENGTH)] ==
                  downbeat_true)

    for key in trans.fields:
        assert shape_match(output[key].shape[1:], trans.fields[key].shape)
        assert type_match(output[key].dtype, trans.fields[key].dtype)


def test_task_beat_absent(SR, HOP_LENGTH):

    # Construct a jam
    jam = jams.JAMS(file_metadata=dict(duration=4.0))

    # One second = one frame
    trans = pumpp.task.BeatTransformer(name='beat')

    output = trans.transform(jam)

    # Make sure we have the mask
    assert not np.any(output['beat/_valid'])
    assert not output['beat/mask_downbeat']

    # Check the shape: 4 seconds at 2 samples per second
    assert output['beat/beat'].shape == (1, 4 * (SR // HOP_LENGTH), 1)
    assert output['beat/downbeat'].shape == (1, 4 * (SR // HOP_LENGTH), 1)
    assert not np.any(output['beat/beat'])
    assert not np.any(output['beat/downbeat'])

    for key in trans.fields:
        assert shape_match(output[key].shape[1:], trans.fields[key].shape)
        assert type_match(output[key].dtype, trans.fields[key].dtype)


@pytest.mark.xfail(raises=pumpp.ParameterError)
def test_task_beat_badbeatinit():
    pumpp.task.BeatTransformer(p_init_beat=np.ones(3))


@pytest.mark.xfail(raises=pumpp.ParameterError)
def test_task_beat_baddowninit():
    pumpp.task.BeatTransformer(p_init_down=np.ones(3))


@pytest.mark.xfail(raises=pumpp.ParameterError)
def test_task_beat_badbeatstate():
    pumpp.task.BeatTransformer(p_state_beat=np.ones(3))


@pytest.mark.xfail(raises=pumpp.ParameterError)
def test_task_beat_baddownstate():
    pumpp.task.BeatTransformer(p_state_down=np.ones(3))


def test_task_structure_fields():

    trans = pumpp.task.StructureTransformer(name='struct')

    assert set(trans.fields.keys()) == set(['struct/agree'])

    assert trans.fields['struct/agree'].shape == (None, None)
    assert trans.fields['struct/agree'].dtype is np.bool


def test_task_structure_present(SR, HOP_LENGTH):
    jam = jams.JAMS(file_metadata=dict(duration=4.0))

    ann = jams.Annotation(namespace='segment_open')

    ann.append(time=0, duration=1.0, value='alpha')
    ann.append(time=1.0, duration=0.5, value='beta')
    ann.append(time=1.5, duration=1.5, value='alpha')
    ann.append(time=3, duration=1.0, value='gamma')

    jam.annotations.append(ann)
    trans = pumpp.task.StructureTransformer(name='struct',
                                            sr=SR,
                                            hop_length=HOP_LENGTH)

    output = trans.transform(jam)

    # Mask should be true
    assert np.all(output['struct/_valid'] == [0, 4 * trans.sr //
                                              trans.hop_length])

    y = output['struct/agree']

    # Check the shape
    assert y.shape == (1, 4 * (SR // HOP_LENGTH), 4 * (SR // HOP_LENGTH))

    for key in trans.fields:
        assert shape_match(output[key].shape[1:], trans.fields[key].shape)
        assert type_match(output[key].dtype, trans.fields[key].dtype)


def test_task_structure_absent(SR, HOP_LENGTH):
    jam = jams.JAMS(file_metadata=dict(duration=4.0))

    trans = pumpp.task.StructureTransformer(name='struct',
                                            sr=SR,
                                            hop_length=HOP_LENGTH)

    output = trans.transform(jam)

    # Mask should be true
    assert not np.any(output['struct/_valid'])

    y = output['struct/agree']

    # Check the shape
    assert y.shape == (1, 4 * (SR // HOP_LENGTH), 4 * (SR // HOP_LENGTH))

    # With a null structure annotation, all frames are similar
    assert np.all(y)

    for key in trans.fields:
        assert shape_match(output[key].shape[1:], trans.fields[key].shape)
        assert type_match(output[key].dtype, trans.fields[key].dtype)


def test_transform_noprefix():

    labels = ['foo', 'bar', 'baz']

    jam = jams.JAMS(file_metadata=dict(duration=4.0))
    trans = pumpp.task.StaticLabelTransformer(name=None,
                                              namespace='tag_open',
                                              labels=labels)

    output = trans.transform(jam)

    # Mask should be false since we have no matching namespace
    assert not np.any(output['_valid'])

    # Check the shape
    assert output['tags'].ndim == 2
    assert output['tags'].shape[1] == len(labels)

    # Make sure it's empty
    assert not np.any(output['tags'])

    for key in trans.fields:
        assert shape_match(output[key].shape[1:], trans.fields[key].shape)
        assert type_match(output[key].dtype, trans.fields[key].dtype)


def test_transform_query():

    labels = ['alpha', 'beta', 'psycho', 'aqua', 'disco']

    jam = jams.JAMS(file_metadata=dict(duration=4.0))

    ann = jams.Annotation(namespace='tag_open')

    ann.append(time=0, duration=1.0, value='alpha')
    ann.append(time=0, duration=1.0, value='beta')
    ann.append(time=1, duration=1.0, value='some nonsense')
    ann.append(time=3, duration=1.0, value='disco')

    jam.annotations.append(ann)

    jam.annotations.append(jams.Annotation(namespace='tag_gtzan'))
    jam.annotations.append(jams.Annotation(namespace='tag_cal500'))

    trans = pumpp.task.StaticLabelTransformer(name='multi',
                                              namespace='tag_open',
                                              labels=labels)

    # First test with no query
    output = trans.transform(jam)
    assert output['multi/tags'].shape[0] == 3

    output = trans.transform(jam, query=dict(namespace='tag_open|tag_cal500'))
    assert output['multi/tags'].shape[0] == 2

    # This should make a null search, which produces a dummy (empty) annotation
    output = trans.transform(jam, query=dict(namespace='chord'))
    assert output['multi/tags'].shape[0] == 1
    assert not np.any(output['multi/_valid'])


def test_transform_coerce():

    jam = jams.JAMS(file_metadata=dict(duration=4.0))
    trans = pumpp.task.ChordTransformer(name='chord')
    jam.annotations.append(jams.Annotation(namespace='chord'))
    jam.annotations.append(jams.Annotation(namespace='chord_harte'))
    jam.annotations.append(jams.Annotation(namespace='tag_gtzan'))

    out = trans.transform(jam)

    assert out['chord/pitch'].shape[0] == 2


@pytest.mark.parametrize('vocab, vocab_size',
                         [('3', 26),
                          ('3s', 50),
                          ('35', 50),
                          ('35s', 74),
                          ('356', 74),
                          ('356s', 98),
                          ('3567', 146),
                          ('3567s', 170),
                          pytest.param('bad vocab', 1, marks=xfail(raises=pumpp.ParameterError)),
                          pytest.param('5', 1, marks=xfail(raises=pumpp.ParameterError)),
                          pytest.param('36', 1, marks=xfail(raises=pumpp.ParameterError)),
                          pytest.param('357', 1, marks=xfail(raises=pumpp.ParameterError))])
def test_task_chord_tag_fields(vocab, vocab_size, SPARSE):

    trans = pumpp.task.ChordTagTransformer(name='mychord',
                                           vocab=vocab,
                                           sparse=SPARSE)

    assert set(trans.fields.keys()) == set(['mychord/chord'])

    if SPARSE:
        assert trans.fields['mychord/chord'].shape == (None, 1)
        assert np.issubdtype(trans.fields['mychord/chord'].dtype, np.integer)
    else:
        assert trans.fields['mychord/chord'].shape == (None, vocab_size)
        assert trans.fields['mychord/chord'].dtype is np.bool


def test_task_chord_tag_present(SR, HOP_LENGTH, VOCAB, SPARSE):

    # Construct a jam
    jam = jams.JAMS(file_metadata=dict(duration=13.0))

    ann = jams.Annotation(namespace='chord')

    Y_true = ['C:maj',          # 0
              'C:min6/3',       # 1
              'C:maj6/3',       # 2
              'Db:maj(*3)',     # 3
              'N',              # 4
              'C#:dim7(*3)/5',  # 5
              'C#:7',           # 6
              'C#:maj7',        # 7
              'C#:minmaj7',     # 8
              'C#:min7',        # 9
              'C#:hdim7',       # 10
              'G:sus2',         # 11
              'G:sus4']         # 12

    Y_true_out = ['C:maj',
                  'C:min6',
                  'C:maj6',
                  'C#:maj',
                  'N',
                  'C#:dim7',
                  'C#:7',
                  'C#:maj7',
                  'C#:minmaj7',
                  'C#:min7',
                  'C#:hdim7',
                  'G:sus2',
                  'G:sus4']

    if 's' not in VOCAB:
        Y_true_out[11] = 'X'       # sus2 -> X
        Y_true_out[12] = 'X'       # sus4 -> X
    if '6' not in VOCAB:
        Y_true_out[1] = 'C:min'    # min6 -> min
        Y_true_out[2] = 'C:maj'    # maj6 -> maj
    if '7' not in VOCAB:
        Y_true_out[5] = 'C#:dim'   # dim7 -> dim
        Y_true_out[6] = 'C#:maj'   # 7 -> maj
        Y_true_out[7] = 'C#:maj'   # maj7 -> maj
        Y_true_out[8] = 'C#:min'   # minmaj7 -> min
        Y_true_out[9] = 'C#:min'   # min7 -> min
        Y_true_out[10] = 'C#:dim'  # hdim7 -> dim
    if '5' not in VOCAB:
        Y_true_out[5] = 'C#:min'   # dim7 -> dim -> min
        Y_true_out[6] = 'C#:maj'   # 7 -> maj
        Y_true_out[7] = 'C#:maj'   # maj7 -> maj
        Y_true_out[8] = 'C#:min'   # minmaj7 -> min
        Y_true_out[9] = 'C#:min'   # min7 -> min
        Y_true_out[10] = 'C#:min'  # hdim7 -> dim -> min

    for i, y in enumerate(Y_true):
        ann.append(time=i, duration=1.0, value=y)

    jam.annotations.append(ann)

    trans = pumpp.task.ChordTagTransformer(name='chord', vocab=VOCAB,
                                           sr=SR, hop_length=HOP_LENGTH,
                                           sparse=SPARSE)

    output = trans.transform(jam)

    # Make sure we have the mask
    assert np.all(output['chord/_valid'] == [0, 13 * trans.sr //
                                             trans.hop_length])

    # Decode the label encoding
    Y_pred = trans.encoder.inverse_transform(output['chord/chord'][0])

    Y_expected = np.repeat(Y_true_out, (SR // HOP_LENGTH), axis=0)

    assert np.all(Y_pred == Y_expected)


@pytest.mark.xfail(raises=pumpp.ParameterError)
def test_task_chord_tag_badinit():
    pumpp.task.ChordTagTransformer(name='chord', vocab='3567s', p_init=np.ones(5))


@pytest.mark.xfail(raises=pumpp.ParameterError)
def test_task_chord_tag_badstate():
    pumpp.task.ChordTagTransformer(name='chord', vocab='3567s', p_state=np.ones(5))


def test_task_chord_tag_absent(SR, HOP_LENGTH, VOCAB, SPARSE):

    jam = jams.JAMS(file_metadata=dict(duration=4.0))
    trans = pumpp.task.ChordTagTransformer(name='chord',
                                           vocab=VOCAB,
                                           sr=SR, hop_length=HOP_LENGTH,
                                           sparse=SPARSE)

    output = trans.transform(jam)

    # Valid range is 0 since we have no matching namespace
    assert not np.any(output['chord/_valid'])

    # Make sure it's all no-chord
    Y_pred = trans.encoder.inverse_transform(output['chord/chord'][0])

    assert all([_ == 'X' for _ in Y_pred])

    # Check the shape
    for key in trans.fields:
        assert shape_match(output[key].shape[1:], trans.fields[key].shape)
        assert type_match(output[key].dtype, trans.fields[key].dtype)


@pytest.mark.parametrize('max_divisions, n_states',
                         [(1, 1+1),
                          (2, 1+1+2),
                          (3, 1+1+2+3),
                          (4, 1+1+2+3+4),
                          pytest.param(None, 1, marks=xfail(raises=pumpp.ParameterError))])
def test_task_beatpos_fields(max_divisions, n_states, SPARSE):

    trans = pumpp.task.BeatPositionTransformer(name='mybeat',
                                               max_divisions=max_divisions,
                                               sparse=SPARSE)

    assert set(trans.fields.keys()) == set(['mybeat/position'])

    if SPARSE:
        assert trans.fields['mybeat/position'].shape == (None, 1)
        assert np.issubdtype(trans.fields['mybeat/position'].dtype, np.integer)
    else:
        assert trans.fields['mybeat/position'].shape == (None, n_states)
        assert trans.fields['mybeat/position'].dtype is np.bool


def test_task_beatpos_absent(SR, HOP_LENGTH, MAX_DIVISIONS, SPARSE):
    jam = jams.JAMS(file_metadata=dict(duration=4.0))
    trans = pumpp.task.BeatPositionTransformer(name='beat',
                                               max_divisions=MAX_DIVISIONS,
                                               sr=SR, hop_length=HOP_LENGTH,
                                               sparse=SPARSE)

    output = trans.transform(jam)

    assert not np.any(output['beat/_valid'])

    Y_pred = trans.encoder.inverse_transform(output['beat/position'][0])

    assert all([_ == 'X' for _ in Y_pred])

    for key in trans.fields:
        assert shape_match(output[key].shape[1:], trans.fields[key].shape)
        assert type_match(output[key].dtype, trans.fields[key].dtype)


def test_task_beatpos_present(SR, HOP_LENGTH, MAX_DIVISIONS, SPARSE):

    jam = jams.JAMS(file_metadata=dict(duration=30.0))

    ann = jams.Annotation(namespace='beat')

    Y_true = [0, 2, 3,              # 0 = X, 1:3 = 2/3
              1, 2, 3,              # 3:6 = 1/2/3
              1, 2, 3, 4,           # 6:10 = 1/2/3/4
              1, 2, 3, 4, 5,        # 10:15 = X or 1/2/3/4/5
              1, 2, 3, 4, 5, 6,     # 15:21 = X, since there's no last downbeat
              0, 0, 0]              # 21:24 = X

    Y_true_out = ['X'] * len(Y_true)
    if MAX_DIVISIONS >= 3:
        Y_true_out[1:3] = ['{:02d}/{:02d}'.format(3, i+1) for i in range(1, 3)]
        Y_true_out[3:6] = ['{:02d}/{:02d}'.format(3, i+1) for i in range(3)]
    if MAX_DIVISIONS >= 4:
        Y_true_out[6:10] = ['{:02d}/{:02d}'.format(4, i+1) for i in range(4)]
    if MAX_DIVISIONS >= 5:
        Y_true_out[10:15] = ['{:02d}/{:02d}'.format(5, i+1) for i in range(5)]

    for i, y in enumerate(Y_true):
        ann.append(time=i, duration=0, value=y)

    jam.annotations.append(ann)

    trans = pumpp.task.BeatPositionTransformer(name='beat',
                                               max_divisions=MAX_DIVISIONS,
                                               sr=SR, hop_length=HOP_LENGTH,
                                               sparse=SPARSE)

    output = trans.transform(jam)

    assert np.all(output['beat/_valid'] == [0, 30 *
                                            trans.sr // trans.hop_length])

    Y_pred = trans.encoder.inverse_transform(output['beat/position'][0])

    # This trimming is here because duration is inferred from the track,
    # not the ytrue_out
    Y_expected = np.repeat(Y_true_out,
                           (SR // HOP_LENGTH),
                           axis=0).astype(Y_pred.dtype)
    for i, (y1, y2) in enumerate(zip(Y_pred, Y_expected)):
        assert y1 == y2


def test_task_beatpos_tail(SR, HOP_LENGTH, SPARSE):
    # This test checks for implicit end-of-bar encodings
    jam = jams.JAMS(file_metadata=dict(duration=10.0))

    ann = jams.Annotation(namespace='beat')

    Y_true = [0, 2, 3,
              1, 2, 3,
              1, 2, 3]

    Y_true_out = ['X', '03/02', '03/03',
                  '03/01', '03/02', '03/03',
                  '03/01', '03/02', '03/03']

    for i, y in enumerate(Y_true):
        ann.append(time=i, duration=0, value=y)

    jam.annotations.append(ann)

    trans = pumpp.task.BeatPositionTransformer(name='beat',
                                               max_divisions=4,
                                               sr=SR, hop_length=HOP_LENGTH,
                                               sparse=SPARSE)

    output = trans.transform(jam)

    assert np.all(output['beat/_valid'] == [0, 10 *
                                            trans.sr // trans.hop_length])

    Y_pred = trans.encoder.inverse_transform(output['beat/position'][0])

    # This trimming is here because duration is inferred from the track,
    # not the ytrue_out
    Y_expected = np.repeat(Y_true_out,
                           (SR // HOP_LENGTH),
                           axis=0).astype(Y_pred.dtype)
    for i, (y1, y2) in enumerate(zip(Y_pred, Y_expected)):
        assert y1 == y2


def test_task_key__encode_key_str(SPARSE):
    # Checks the helper function which does key string to encoding
<<<<<<< HEAD

=======
    
>>>>>>> 18d3d843
    # Check A:minor
    pitch_profile, tonic = _encode_key_str('A:minor', SPARSE)
    assert np.all(pitch_profile == np.array([1, 0, 1, 0, 1, 1, 0, 1, 1, 1, 0, 1]))
    if SPARSE:
        assert tonic == 9
    else:                            #   C #C  D bE  E  F #F  G bA  A bB  B  N
        assert np.all(tonic == np.array([0, 0, 0, 0, 0, 0, 0, 0, 0, 1, 0, 0, 0]))

    # Check D:dorian
    pitch_profile, tonic = _encode_key_str('D:dorian', SPARSE)
    assert np.all(pitch_profile == np.array([1, 0, 1, 0, 1, 1, 0, 1, 0, 1, 0, 1]))
    if SPARSE:
        assert tonic == 2
    else:                            #   C #C  D bE  E  F #F  G bA  A bB  B  N
        assert np.all(tonic == np.array([0, 0, 1, 0, 0, 0, 0, 0, 0, 0, 0, 0, 0]))

    # Check F
    pitch_profile, tonic = _encode_key_str('F', SPARSE)
    assert np.all(pitch_profile == np.array([1, 0, 1, 0, 1, 1, 0, 1, 0, 1, 1, 0]))
    if SPARSE:
        assert tonic == 5
    else:                            #   C #C  D bE  E  F #F  G bA  A bB  B  N
        assert np.all(tonic == np.array([0, 0, 0, 0, 0, 1, 0, 0, 0, 0, 0, 0, 0]))

    # Check A:pentatonic
    pitch_profile, tonic = _encode_key_str('A:pentatonic', SPARSE)
    # since pentatonic is out of vocab, should be major
    y_pitch_profile, y_tonic = _encode_key_str('A:major', SPARSE)
    assert np.all(pitch_profile == y_pitch_profile)
    assert np.all(tonic == y_tonic)

    # Check 'N' for no key
    pitch_profile, tonic = _encode_key_str('N', SPARSE)
    assert np.all(pitch_profile == np.array(np.zeros(12, dtype=np.bool)))
    if SPARSE:
        assert tonic == 12
    else:
        assert np.all(tonic == np.array([0, 0, 0, 0, 0, 0, 0, 0, 0, 0, 0, 0, 1]))
<<<<<<< HEAD


=======
 
        
>>>>>>> 18d3d843
def test_task_key_fields(SPARSE):
    trans = pumpp.task.KeyTransformer(name='mykey', sparse=SPARSE)

    assert set(trans.fields.keys()) == set(['mykey/pitch_profile',
                                            'mykey/tonic'])

    assert trans.fields['mykey/pitch_profile'].shape == (None, 12)
    assert trans.fields['mykey/pitch_profile'].dtype is np.bool

    if SPARSE:
        assert trans.fields['mykey/tonic'].shape == (None, 1)
        assert np.issubdtype(trans.fields['mykey/tonic'].dtype, np.integer)
    else:
        assert trans.fields['mykey/tonic'].shape == (None, 13)
        assert trans.fields['mykey/tonic'].dtype is np.bool


def test_task_key_present(SR, HOP_LENGTH, SPARSE):
    # Create jams with key annotation
    jam = jams.JAMS(file_metadata=dict(duration=12.0))

    ann = jams.Annotation(namespace='key_mode')

    ann.append(time=0, duration=2.0, value='C:minor')
    ann.append(time=2, duration=2.0, value='N')
    ann.append(time=4, duration=2.0, value='Eb')
    ann.append(time=8, duration=2.0, value='D:major')
    ann.append(time=10, duration=2.0, value='D:lydian')

    jam.annotations.append(ann)

    trans = pumpp.task.KeyTransformer(name='key',
                                      sr=SR, hop_length=HOP_LENGTH,
                                      sparse=SPARSE)
<<<<<<< HEAD

=======
    
>>>>>>> 18d3d843
    output = trans.transform(jam)

    # Make sure we have the mask
    assert np.all(output['key/_valid'] == [0, 12 * trans.sr // trans.hop_length])

    # Ideal vectors:
    # pcp = Cmin, N, Eb, N, D, D_lyd
    pcp_true = np.array([
        _encode_key_str('C:minor', SPARSE)[0],
        _encode_key_str('N', SPARSE)[0],
        _encode_key_str('Eb:major', SPARSE)[0],
        _encode_key_str('N', SPARSE)[0],
        _encode_key_str('D', SPARSE)[0],
        _encode_key_str('D:lydian', SPARSE)[0]
    ])
<<<<<<< HEAD

    assert np.all(output['key/pitch_profile'] == np.repeat(pcp_true,
                                                           (SR * 2 // HOP_LENGTH),
                                                           axis=0))

=======
    
    assert np.all(output['key/pitch_profile'] == np.repeat(pcp_true,
                                                           (SR * 2 // HOP_LENGTH),
                                                           axis=0))
    
>>>>>>> 18d3d843
    for key in trans.fields:
        assert shape_match(output[key].shape[1:], trans.fields[key].shape)
        assert type_match(output[key].dtype, trans.fields[key].dtype)


def test_task_key_empty_annotation(SR, HOP_LENGTH, SPARSE):
    # test the case where the key annotation is a empty list
    jam = jams.JAMS(file_metadata=dict(duration=4.0))
    jam.annotations.append(jams.Annotation('key_mode'))
    trans = pumpp.task.KeyTransformer(name='key',
                                      sr=SR, hop_length=HOP_LENGTH,
                                      sparse=SPARSE)

    output = trans.transform(jam)

    # Valid range is 1 since we do have matching namespace
    assert not np.all(output['key/_valid'])

    # Check the shape
    assert output['key/pitch_profile'].shape == (1, 4 * (SR // HOP_LENGTH), 12)

    # Make sure it's emptys
    assert not np.any(output['key/pitch_profile'])
    if SPARSE:
        assert output['key/tonic'].shape == (1, 4 * (SR // HOP_LENGTH), 1)
        assert np.all(output['key/tonic'] == 12)
    else:
        assert output['key/tonic'].shape == (1, 4 * (SR // HOP_LENGTH), 13)
        assert not np.any(output['key/tonic'][:, :, :12])
        assert np.all(output['key/tonic'][:, :, 12])

    for key in trans.fields:
        assert shape_match(output[key].shape[1:], trans.fields[key].shape)
        assert type_match(output[key].dtype, trans.fields[key].dtype)


def test_task_key_absent(SR, HOP_LENGTH, SPARSE):
    jam = jams.JAMS(file_metadata=dict(duration=4.0))
    trans = pumpp.task.KeyTransformer(name='key',
                                      sr=SR, hop_length=HOP_LENGTH,
                                      sparse=SPARSE)

    output = trans.transform(jam)

    # Valid range is 0 since we have no matching namespace
    assert not np.any(output['key/_valid'])

    # Check the shape
    assert output['key/pitch_profile'].shape == (1, 4 * (SR // HOP_LENGTH), 12)

    # Make sure it's emptys
    assert not np.any(output['key/pitch_profile'])
    if SPARSE:
        assert output['key/tonic'].shape == (1, 4 * (SR // HOP_LENGTH), 1)
        assert np.all(output['key/tonic'] == 12)
    else:
        assert output['key/tonic'].shape == (1, 4 * (SR // HOP_LENGTH), 13)
        assert not np.any(output['key/tonic'][:, :, :12])
        assert np.all(output['key/tonic'][:, :, 12])

    for key in trans.fields:
        assert shape_match(output[key].shape[1:], trans.fields[key].shape)
        assert type_match(output[key].dtype, trans.fields[key].dtype)


def test_task_key_tag_fields(SPARSE):

    trans = pumpp.task.KeyTagTransformer(name='mykeytag', sparse=SPARSE)

    assert set(trans.fields.keys()) == set(['mykeytag/tag'])

    if SPARSE:
        assert trans.fields['mykeytag/tag'].shape == (None, 1)
        assert np.issubdtype(trans.fields['mykeytag/tag'].dtype, np.integer)
    else:
        assert trans.fields['mykeytag/tag'].shape == (None, 12 * 9 + 1)
        assert trans.fields['mykeytag/tag'].dtype is np.bool


def test_task_key_tag_present(SR, HOP_LENGTH, SPARSE):

    # Construct a jam
    jam = jams.JAMS(file_metadata=dict(duration=13.0))

    ann = jams.Annotation(namespace='key_mode')

    Y_true = ['C',              # 0
              'D:minor',        # 1
              'E#:lydian',      # 2
              'Db:ionian',      # 3
              'N',              # 4
              'C#:mixolydian',  # 5
              'F#:minor',       # 6
              'A#',             # 7
              'Bb:major',       # 8
              'C#:dorian',      # 9
              'C#:phrygian',    # 10
              'G:locrian',      # 11
              'G:aeolian']      # 12

    Y_true_out = ['C:major',        # 0
                  'D:minor',        # 1
                  'F:lydian',       # 2
                  'C#:ionian',      # 3
                  'N',              # 4
                  'C#:mixolydian',  # 5
                  'F#:minor',       # 6
                  'A#:major',       # 7
                  'A#:major',       # 8
                  'C#:dorian',      # 9
                  'C#:phrygian',    # 10
                  'G:locrian',      # 11
                  'G:aeolian']      # 12

    for i, y in enumerate(Y_true):
        ann.append(time=i, duration=1.0, value=y)

    jam.annotations.append(ann)

    trans = pumpp.task.KeyTagTransformer(name='key',
                                         sr=SR, hop_length=HOP_LENGTH,
                                         sparse=SPARSE, p_self=0.5)

    output = trans.transform(jam)

    # Make sure we have the mask
    assert np.all(output['key/_valid'] == [0, 13 * trans.sr //
                                             trans.hop_length])

    # Decode the label encoding
    Y_pred = trans.encoder.inverse_transform(output['key/tag'][0])

    Y_expected = np.repeat(Y_true_out, (SR // HOP_LENGTH), axis=0)

    assert np.all(Y_pred == Y_expected)


@pytest.mark.xfail(raises=pumpp.ParameterError)
def test_task_key_tag_badinit():
    pumpp.task.KeyTagTransformer(name='key', p_init=np.ones(5))


@pytest.mark.xfail(raises=pumpp.ParameterError)
def test_task_key_tag_badstate():
    pumpp.task.KeyTagTransformer(name='key', p_state=np.ones(5))


def test_task_key_tag_absent(SR, HOP_LENGTH, SPARSE):

    jam = jams.JAMS(file_metadata=dict(duration=4.0))
    trans = pumpp.task.KeyTagTransformer(name='key',
                                         sr=SR, hop_length=HOP_LENGTH,
                                         sparse=SPARSE)

    output = trans.transform(jam)

    # Valid range is 0 since we have no matching namespace
    assert not np.any(output['key/_valid'])

    # Make sure it's all no-key
    Y_pred = trans.encoder.inverse_transform(output['key/tag'][0])

    assert all([_ == 'N' for _ in Y_pred])

    # Check the shape
    for key in trans.fields:
        assert shape_match(output[key].shape[1:], trans.fields[key].shape)
<<<<<<< HEAD
        assert type_match(output[key].dtype, trans.fields[key].dtype)



def _sampled_scaper_event(role, **kw):
    return dict(dict(
        role=role,
        label=role,
        source_file=role + '/asdf.wav',
        event_time=0,
        event_duration=10,
        source_time=10,
        snr=0,
        pitch_shift=None,
        time_stretch=None,
    ), **kw)


def test_transform_scaper():

    jam = jams.JAMS(file_metadata=dict(duration=6.0))

    ann = jams.Annotation(namespace='scaper')

    ann.append(time=0, duration=jam.file_metadata.duration, value=_sampled_scaper_event('background'))
    ann.append(time=0, duration=1.0, value=_sampled_scaper_event('foreground', snr=-10))
    ann.append(time=2, duration=1.0, value=_sampled_scaper_event('foreground', snr=-6))
    ann.append(time=2, duration=1.0, value=_sampled_scaper_event('foreground', snr=-3))
    ann.append(time=4, duration=1.0, value=_sampled_scaper_event('foreground', snr=-2))

    jam.annotations.append(ann)

    # test full field inference

    trans = pumpp.task.LambdaTransformer(
        name='scaper', namespace='scaper',
        sr=1, hop_length=1)

    expected_fields = {'{}/{}'.format(trans.name, f) for f in _sampled_scaper_event('')}

    output = trans.transform(jam)
    assert set(output) == expected_fields | {'{}/{}'.format(trans.name, '_valid')}
    assert not output[tuple(expected_fields)[0]][0][0].ndim

    # test select field inference

    fields = ['snr', 'label']
    trans = pumpp.task.LambdaTransformer(
        name='scaper', namespace='scaper',
        fields=fields,
        sr=1, hop_length=1)

    expected_fields = {'{}/{}'.format(trans.name, f) for f in fields}

    output = trans.transform(jam)
    assert set(output) == expected_fields | {'{}/{}'.format(trans.name, '_valid')}

    # test query

    trans = pumpp.task.LambdaTransformer(
        name='scaper', namespace='scaper',
        fields=('role', 'snr'), query={'role': 'foreground'},
        sr=1, hop_length=1, sample_index=-1)

    output = trans.transform(jam)
    role_null = pumpp.task.lambd.fill_value(trans.fields['scaper/role'].dtype)

    roles = output['scaper/role']
    role_null = np.array(role_null, dtype=roles.dtype)
    print(role_null, roles)
    queried_roles = set(roles[roles != role_null])
    assert queried_roles == {'foreground'}
    assert output['scaper/snr'][0][2] == -3, 'the last observation was not taken.'

    # test multi

    trans = pumpp.task.LambdaTransformer(
        name='scaper', namespace='scaper',
        fields=('snr'),
        query={'role': 'foreground'},
        multi=True,
        sr=1, hop_length=1)

    output = trans.transform(jam)
    print(output['scaper/snr'], output['scaper/snr'].shape, output['scaper/snr'][0][0].ndim)
    assert output['scaper/snr'][0][0].ndim

    # test reduce

    trans = pumpp.task.LambdaTransformer(
        name='scaper', namespace='scaper',
        fields=('snr',),
        query={'role': 'foreground'},
        multi=True,
        reduce=lambda events: {
            'snr': np.mean([e['snr'] for e in events]),
        },
        sr=1, hop_length=1)

    output = trans.transform(jam)
    assert not output['scaper/snr'][0][0].ndim, 'there are still multiple elements per interval.'
    assert output['scaper/snr'][0][2] == -4.5, 'field was not aggregated'


def test_task_lambda_arbitrary(SR, HOP_LENGTH):
    jam = jams.JAMS(file_metadata=dict(duration=4.0))

    ann = jams.Annotation(namespace='tag_audioset')

    ann.append(time=0, duration=1.0, value="Bird")
    ann.append(time=1.0, duration=1, value="Bow-wow")
    ann.append(time=1.5, duration=1.5, value="Bird")
    ann.append(time=3, duration=1.0, value='Theremin')

    jam.annotations.append(ann)

    # test basic
    trans = pumpp.task.LambdaTransformer(
        name='auds', namespace='tag_audioset',
        sr=1, hop_length=1)

    KEY = 'auds/tag_audioset'
    assert set(trans.fields) == {KEY}

    output = trans.transform(jam)
    assert np.all(output[KEY] == np.array(['Bird', 'Bird', 'Bird', 'Theremin']))

    # test multi
    trans = pumpp.task.LambdaTransformer(
        name='auds', namespace='tag_audioset',
        sr=1, hop_length=1, multi=True)

    output = trans.transform(jam)
    expected = np.array([['Bird'], ['Bow-wow', 'Bird'], ['Bird'], ['Theremin']])
    assert np.all(a == b for a, b in zip(output[KEY], expected))

    # test reduce
    trans = pumpp.task.LambdaTransformer(
        name='auds', namespace='tag_audioset',
        sr=1, hop_length=1, multi=True, reduce=lambda vals: {
            'tag_audioset': ','.join(vals)
        })

    output = trans.transform(jam)
    assert np.all(output[KEY] == np.array(['Bird', 'Bow-wow,Bird', 'Bird', 'Theremin']))

    # test unmatchable fields without an explicit reduce function
    try:
        trans = pumpp.task.LambdaTransformer(
            name='auds', namespace='tag_audioset', fields=['asdf', 'adsfasdf'])
    except RuntimeError:
        assert True
    else:
        assert False, 'reduce() needs to be defined for multi-output single value transformations.'

    # test unmatchable fields with a reduce function
    trans = pumpp.task.LambdaTransformer(
        name='auds', namespace='tag_audioset', fields=['asdf', 'adsfasdf'],
        reduce=lambda v: {'asdf': v, 'asdfasdf': v[::-1]})

    try:
        trans.inverse(None)
    except NotImplementedError:
        assert True
    else:
        assert False
=======
        assert type_match(output[key].dtype, trans.fields[key].dtype)
>>>>>>> 18d3d843
<|MERGE_RESOLUTION|>--- conflicted
+++ resolved
@@ -1057,11 +1057,6 @@
 
 def test_task_key__encode_key_str(SPARSE):
     # Checks the helper function which does key string to encoding
-<<<<<<< HEAD
-
-=======
-    
->>>>>>> 18d3d843
     # Check A:minor
     pitch_profile, tonic = _encode_key_str('A:minor', SPARSE)
     assert np.all(pitch_profile == np.array([1, 0, 1, 0, 1, 1, 0, 1, 1, 1, 0, 1]))
@@ -1100,13 +1095,8 @@
         assert tonic == 12
     else:
         assert np.all(tonic == np.array([0, 0, 0, 0, 0, 0, 0, 0, 0, 0, 0, 0, 1]))
-<<<<<<< HEAD
-
-
-=======
- 
-        
->>>>>>> 18d3d843
+
+
 def test_task_key_fields(SPARSE):
     trans = pumpp.task.KeyTransformer(name='mykey', sparse=SPARSE)
 
@@ -1141,11 +1131,7 @@
     trans = pumpp.task.KeyTransformer(name='key',
                                       sr=SR, hop_length=HOP_LENGTH,
                                       sparse=SPARSE)
-<<<<<<< HEAD
-
-=======
-    
->>>>>>> 18d3d843
+
     output = trans.transform(jam)
 
     # Make sure we have the mask
@@ -1161,19 +1147,11 @@
         _encode_key_str('D', SPARSE)[0],
         _encode_key_str('D:lydian', SPARSE)[0]
     ])
-<<<<<<< HEAD
 
     assert np.all(output['key/pitch_profile'] == np.repeat(pcp_true,
                                                            (SR * 2 // HOP_LENGTH),
                                                            axis=0))
 
-=======
-    
-    assert np.all(output['key/pitch_profile'] == np.repeat(pcp_true,
-                                                           (SR * 2 // HOP_LENGTH),
-                                                           axis=0))
-    
->>>>>>> 18d3d843
     for key in trans.fields:
         assert shape_match(output[key].shape[1:], trans.fields[key].shape)
         assert type_match(output[key].dtype, trans.fields[key].dtype)
@@ -1341,9 +1319,7 @@
     # Check the shape
     for key in trans.fields:
         assert shape_match(output[key].shape[1:], trans.fields[key].shape)
-<<<<<<< HEAD
-        assert type_match(output[key].dtype, trans.fields[key].dtype)
-
+        assert type_match(output[key].dtype, trans.fields[key].dtype)
 
 
 def _sampled_scaper_event(role, **kw):
@@ -1508,6 +1484,3 @@
         assert True
     else:
         assert False
-=======
-        assert type_match(output[key].dtype, trans.fields[key].dtype)
->>>>>>> 18d3d843
