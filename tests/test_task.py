#!/usr/bin/env python
# -*- encoding: utf-8 -*-
'''Tests for first-level audio feature extraction'''

import numpy as np
import pytest
import jams
import mir_eval

import pumpp
from pumpp.task.key import _encode_key_str

xfail = pytest.mark.xfail


@pytest.fixture()
def SR():
    return 22050


@pytest.fixture()
def HOP_LENGTH():
    return 512


@pytest.fixture(params=['3', '35', '3567', '3567s'])
def VOCAB(request):
    yield request.param


@pytest.fixture(params=[False, True])
def SPARSE(request):
    return request.param


@pytest.fixture(params=[4, 5, 6])
def MAX_DIVISIONS(request):
    return request.param


def shape_match(sh1, sh2):

    for i, j in zip(sh1, sh2):
        if j is None:
            continue
        if i != j:
            return False

    return True


def type_match(x, y):

    return np.issubdtype(np.dtype(x), np.dtype(y)) and np.issubdtype(np.dtype(y), np.dtype(x))

@pytest.mark.xfail(raises=NotImplementedError)
def test_task_base_stub(SR, HOP_LENGTH):
    trans = pumpp.task.BaseTaskTransformer(name='basetask', namespace='key_mode',
                                           sr=SR, hop_length=HOP_LENGTH)
    trans.transform(jams.JAMS())

def test_task_chord_fields(SPARSE):

    trans = pumpp.task.ChordTransformer(name='mychord', sparse=SPARSE)

    assert set(trans.fields.keys()) == set(['mychord/pitch',
                                            'mychord/root',
                                            'mychord/bass'])

    assert trans.fields['mychord/pitch'].shape == (None, 12)
    assert trans.fields['mychord/pitch'].dtype is np.bool

    if SPARSE:
        assert trans.fields['mychord/root'].shape == (None, 1)
        assert np.issubdtype(trans.fields['mychord/root'].dtype, np.integer)
        assert trans.fields['mychord/bass'].shape == (None, 1)
        assert np.issubdtype(trans.fields['mychord/bass'].dtype, np.integer)
    else:
        assert trans.fields['mychord/root'].shape == (None, 13)
        assert trans.fields['mychord/root'].dtype is np.bool
        assert trans.fields['mychord/bass'].shape == (None, 13)
        assert trans.fields['mychord/bass'].dtype is np.bool


def test_task_chord_present(SR, HOP_LENGTH, SPARSE):

    # Construct a jam
    jam = jams.JAMS(file_metadata=dict(duration=5.0))

    ann = jams.Annotation(namespace='chord')

    ann.append(time=0, duration=1.0, value='C:maj')
    ann.append(time=1, duration=1.0, value='C:maj/3')
    ann.append(time=3, duration=1.0, value='D:maj')
    ann.append(time=4, duration=1.0, value='N')

    jam.annotations.append(ann)

    # One second = one frame
    trans = pumpp.task.ChordTransformer(name='chord',
                                        sr=SR, hop_length=HOP_LENGTH,
                                        sparse=SPARSE)

    output = trans.transform(jam)

    # Make sure we have the mask
    assert np.all(output['chord/_valid'] == [0, 5 * trans.sr //
                                             trans.hop_length])

    # Ideal vectors:
    # pcp = Cmaj, Cmaj, N, Dmaj, N
    # root: C, C, N, D, N
    # bass: C, E, N, D, N
    pcp_true = np.asarray([[1, 0, 0, 0, 1, 0, 0, 1, 0, 0, 0, 0],
                           [1, 0, 0, 0, 1, 0, 0, 1, 0, 0, 0, 0],
                           [0, 0, 0, 0, 0, 0, 0, 0, 0, 0, 0, 0],
                           [0, 0, 1, 0, 0, 0, 1, 0, 0, 1, 0, 0],
                           [0, 0, 0, 0, 0, 0, 0, 0, 0, 0, 0, 0]])

    if SPARSE:
        root_true = np.asarray([[0],  [0],  [12], [2],  [12]])
        bass_true = np.asarray([[0],  [4],  [12], [2],  [12]])

    else:
        root_true = np.asarray([[1, 0, 0, 0, 0, 0, 0, 0, 0, 0, 0, 0, 0],
                                [1, 0, 0, 0, 0, 0, 0, 0, 0, 0, 0, 0, 0],
                                [0, 0, 0, 0, 0, 0, 0, 0, 0, 0, 0, 0, 1],
                                [0, 0, 1, 0, 0, 0, 0, 0, 0, 0, 0, 0, 0],
                                [0, 0, 0, 0, 0, 0, 0, 0, 0, 0, 0, 0, 1]])

        bass_true = np.asarray([[1, 0, 0, 0, 0, 0, 0, 0, 0, 0, 0, 0, 0],
                                [0, 0, 0, 0, 1, 0, 0, 0, 0, 0, 0, 0, 0],
                                [0, 0, 0, 0, 0, 0, 0, 0, 0, 0, 0, 0, 1],
                                [0, 0, 1, 0, 0, 0, 0, 0, 0, 0, 0, 0, 0],
                                [0, 0, 0, 0, 0, 0, 0, 0, 0, 0, 0, 0, 1]])

    assert np.all(output['chord/pitch'] == np.repeat(pcp_true,
                                                     (SR // HOP_LENGTH),
                                                     axis=0))
    assert np.all(output['chord/root'] == np.repeat(root_true,
                                                    (SR // HOP_LENGTH),
                                                    axis=0))
    assert np.all(output['chord/bass'] == np.repeat(bass_true,
                                                    (SR // HOP_LENGTH),
                                                    axis=0))

    for key in trans.fields:
        assert shape_match(output[key].shape[1:], trans.fields[key].shape)
        assert type_match(output[key].dtype, trans.fields[key].dtype)


def test_task_chord_absent(SR, HOP_LENGTH, SPARSE):

    jam = jams.JAMS(file_metadata=dict(duration=4.0))
    trans = pumpp.task.ChordTransformer(name='chord',
                                        sr=SR, hop_length=HOP_LENGTH,
                                        sparse=SPARSE)

    output = trans.transform(jam)

    # Valid range is 0 since we have no matching namespace
    assert not np.any(output['chord/_valid'])

    # Check the shape
    assert output['chord/pitch'].shape == (1, 4 * (SR // HOP_LENGTH), 12)

    # Make sure it's empty
    assert not np.any(output['chord/pitch'])
    if SPARSE:
        assert output['chord/root'].shape == (1, 4 * (SR // HOP_LENGTH), 1)
        assert output['chord/bass'].shape == (1, 4 * (SR // HOP_LENGTH), 1)
        assert np.all(output['chord/root'] == 12)
        assert np.all(output['chord/bass'] == 12)
    else:
        assert output['chord/root'].shape == (1, 4 * (SR // HOP_LENGTH), 13)
        assert output['chord/bass'].shape == (1, 4 * (SR // HOP_LENGTH), 13)
        assert not np.any(output['chord/root'][:, :, :12])
        assert not np.any(output['chord/bass'][:, :, :12])
        assert np.all(output['chord/root'][:, :, 12])
        assert np.all(output['chord/bass'][:, :, 12])

    for key in trans.fields:
        assert shape_match(output[key].shape[1:], trans.fields[key].shape)
        assert type_match(output[key].dtype, trans.fields[key].dtype)


def test_task_simple_chord_fields():

    trans = pumpp.task.SimpleChordTransformer(name='simple_chord')

    assert set(trans.fields.keys()) == set(['simple_chord/pitch'])
    assert trans.fields['simple_chord/pitch'].shape == (None, 12)
    assert trans.fields['simple_chord/pitch'].dtype is np.bool


def test_task_simple_chord_present(SR, HOP_LENGTH):

    # Construct a jam
    jam = jams.JAMS(file_metadata=dict(duration=5.0))

    ann = jams.Annotation(namespace='chord')

    ann.append(time=0, duration=1.0, value='C:maj')
    ann.append(time=1, duration=1.0, value='C:maj/3')
    ann.append(time=3, duration=1.0, value='D:maj')
    ann.append(time=4, duration=1.0, value='N')

    jam.annotations.append(ann)

    # One second = one frame
    trans = pumpp.task.SimpleChordTransformer(name='chord_s')

    output = trans.transform(jam)

    # Make sure we have the mask
    assert np.all(output['chord_s/_valid'] == [0, 5 * trans.sr //
                                               trans.hop_length])

    # Ideal vectors:
    # pcp = Cmaj, Cmaj, N, Dmaj, N
    pcp_true = np.asarray([[1, 0, 0, 0, 1, 0, 0, 1, 0, 0, 0, 0],
                           [1, 0, 0, 0, 1, 0, 0, 1, 0, 0, 0, 0],
                           [0, 0, 0, 0, 0, 0, 0, 0, 0, 0, 0, 0],
                           [0, 0, 1, 0, 0, 0, 1, 0, 0, 1, 0, 0],
                           [0, 0, 0, 0, 0, 0, 0, 0, 0, 0, 0, 0]])

    assert np.all(output['chord_s/pitch'] == np.repeat(pcp_true,
                                                       (SR // HOP_LENGTH),
                                                       axis=0))
    for key in trans.fields:
        assert shape_match(output[key].shape[1:], trans.fields[key].shape)
        assert type_match(output[key].dtype, trans.fields[key].dtype)


def test_task_simple_chord_absent(SR, HOP_LENGTH):

    jam = jams.JAMS(file_metadata=dict(duration=4.0))
    trans = pumpp.task.SimpleChordTransformer(name='chord_s')

    output = trans.transform(jam)

    # Mask should be false since we have no matching namespace
    assert not np.any(output['chord_s/_valid'])

    # Check the shape
    assert output['chord_s/pitch'].shape == (1, 4 * (SR // HOP_LENGTH), 12)

    # Make sure it's empty
    assert not np.any(output['chord_s/pitch'])

    for key in trans.fields:
        assert shape_match(output[key].shape[1:], trans.fields[key].shape)
        assert type_match(output[key].dtype, trans.fields[key].dtype)


def test_task_dlabel_present(SR, HOP_LENGTH):
    labels = ['alpha', 'beta', 'psycho', 'aqua', 'disco']

    jam = jams.JAMS(file_metadata=dict(duration=4.0))

    ann = jams.Annotation(namespace='tag_open')

    ann.append(time=0, duration=1.0, value='alpha')
    ann.append(time=0, duration=1.0, value='beta')
    ann.append(time=1, duration=1.0, value='some nonsense')
    ann.append(time=3, duration=1.0, value='disco')

    jam.annotations.append(ann)
    trans = pumpp.task.DynamicLabelTransformer(name='madeup',
                                               namespace='tag_open',
                                               labels=labels)

    output = trans.transform(jam)

    # Mask should be true
    assert np.all(output['madeup/_valid'] == [0, 4 * trans.sr //
                                              trans.hop_length])

    y = output['madeup/tags']

    # Check the shape
    assert y.shape == (1, 4 * (SR // HOP_LENGTH), len(labels))

    # Decode the labels
    predictions = trans.encoder.inverse_transform(y[0, ::(SR // HOP_LENGTH)])

    true_labels = [['alpha', 'beta'], [], [], ['disco']]

    for truth, pred in zip(true_labels, predictions):
        assert set(truth) == set(pred)

    for key in trans.fields:
        assert shape_match(output[key].shape[1:], trans.fields[key].shape)
        assert type_match(output[key].dtype, trans.fields[key].dtype)


def test_task_dlabel_absent(SR, HOP_LENGTH):
    labels = ['alpha', 'beta', 'psycho', 'aqua', 'disco']

    jam = jams.JAMS(file_metadata=dict(duration=4.0))
    trans = pumpp.task.DynamicLabelTransformer(name='madeup',
                                               namespace='tag_open',
                                               labels=labels)

    output = trans.transform(jam)

    # Mask should be false since we have no matching namespace
    assert not np.any(output['madeup/_valid'])

    y = output['madeup/tags']

    # Check the shape
    assert y.shape == (1, 4 * (SR // HOP_LENGTH), len(labels))

    # Make sure it's empty
    assert not np.any(y)
    for key in trans.fields:
        assert shape_match(output[key].shape[1:], trans.fields[key].shape)
        assert type_match(output[key].dtype, trans.fields[key].dtype)


def test_task_dlabel_auto(SR, HOP_LENGTH):
    jam = jams.JAMS(file_metadata=dict(duration=4.0))
    trans = pumpp.task.DynamicLabelTransformer(name='genre',
                                               namespace='tag_gtzan')

    output = trans.transform(jam)

    # Mask should be false since we have no matching namespace
    assert not np.any(output['genre/_valid'])

    y = output['genre/tags']

    # Check the shape
    assert y.shape == (1, 4 * (SR // HOP_LENGTH), 10)

    # Make sure it's empty
    assert not np.any(y)
    for key in trans.fields:
        assert shape_match(output[key].shape[1:], trans.fields[key].shape)
        assert type_match(output[key].dtype, trans.fields[key].dtype)


@pytest.mark.xfail(raises=pumpp.ParameterError)
def test_task_dlabel_badself():
    pumpp.task.DynamicLabelTransformer(name='genre', namespace='tag_gtzan',
                                       p_self=np.ones(5))


@pytest.mark.xfail(raises=pumpp.ParameterError)
def test_task_dlabel_badinit():
    pumpp.task.DynamicLabelTransformer(name='genre', namespace='tag_gtzan',
                                       p_init=np.ones(5))


@pytest.mark.xfail(raises=pumpp.ParameterError)
def test_task_dlabel_badstate():
    pumpp.task.DynamicLabelTransformer(name='genre', namespace='tag_gtzan',
                                       p_state=np.ones(5))


def test_task_slabel_absent():
    labels = ['alpha', 'beta', 'psycho', 'aqua', 'disco']

    jam = jams.JAMS(file_metadata=dict(duration=4.0))
    trans = pumpp.task.StaticLabelTransformer(name='madeup',
                                              namespace='tag_open',
                                              labels=labels)

    output = trans.transform(jam)

    # Mask should be false since we have no matching namespace
    assert not np.any(output['madeup/_valid'])

    # Check the shape
    assert output['madeup/tags'].ndim == 2
    assert output['madeup/tags'].shape[1] == len(labels)

    # Make sure it's empty
    assert not np.any(output['madeup/tags'])

    for key in trans.fields:
        assert shape_match(output[key].shape[1:], trans.fields[key].shape)
        assert type_match(output[key].dtype, trans.fields[key].dtype)


def test_task_slabel_present():
    labels = ['alpha', 'beta', 'psycho', 'aqua', 'disco']

    jam = jams.JAMS(file_metadata=dict(duration=4.0))

    ann = jams.Annotation(namespace='tag_open')

    ann.append(time=0, duration=1.0, value='alpha')
    ann.append(time=0, duration=1.0, value='beta')
    ann.append(time=1, duration=1.0, value='some nonsense')
    ann.append(time=3, duration=1.0, value='disco')

    jam.annotations.append(ann)
    trans = pumpp.task.StaticLabelTransformer(name='madeup',
                                              namespace='tag_open',
                                              labels=labels)

    output = trans.transform(jam)

    # Mask should be true
    assert np.all(output['madeup/_valid'] == [0, 4 * trans.sr //
                                              trans.hop_length])

    # Check the shape
    assert output['madeup/tags'].ndim == 2
    assert output['madeup/tags'].shape[1] == len(labels)

    # Decode the labels
    y_pred = output['madeup/tags'][0]
    predictions = trans.encoder.inverse_transform(y_pred.reshape((1, -1)))[0]

    true_labels = ['alpha', 'beta', 'disco']

    assert set(true_labels) == set(predictions)

    for key in trans.fields:
        assert shape_match(output[key].shape[1:], trans.fields[key].shape)
        assert type_match(output[key].dtype, trans.fields[key].dtype)


def test_task_slabel_auto():
    jam = jams.JAMS(file_metadata=dict(duration=4.0))
    trans = pumpp.task.StaticLabelTransformer(name='genre',
                                              namespace='tag_gtzan')

    output = trans.transform(jam)

    # Mask should be false since we have no matching namespace
    assert not np.any(output['genre/_valid'])

    # Check the shape
    assert output['genre/tags'].ndim == 2
    assert output['genre/tags'].shape[1] == 10

    # Make sure it's empty
    assert not np.any(output['genre/tags'])

    for key in trans.fields:
        assert shape_match(output[key].shape[1:], trans.fields[key].shape)
        assert type_match(output[key].dtype, trans.fields[key].dtype)


@pytest.mark.parametrize('dimension', [1, 2, 4])
@pytest.mark.parametrize('name', ['collab', 'vec'])
def test_task_vector_absent(dimension, name):

    var_name = '{:s}/vector'.format(name)
    mask_name = '{:s}/_valid'.format(name)

    jam = jams.JAMS(file_metadata=dict(duration=4.0))
    trans = pumpp.task.VectorTransformer(namespace='vector',
                                         dimension=dimension,
                                         name=name)

    output = trans.transform(jam)

    # Mask should be false since we have no matching namespace
    assert not np.any(output[mask_name])

    # Check the shape
    assert output[var_name].ndim == 2
    assert output[var_name].shape[1] == dimension

    # Make sure it's empty
    assert not np.any(output[var_name])

    for key in trans.fields:
        assert shape_match(output[key].shape, trans.fields[key].shape)
        assert type_match(output[key].dtype, trans.fields[key].dtype)


@pytest.mark.parametrize('name', ['collab', 'vector'])
@pytest.mark.parametrize('target_dimension, data_dimension',
                         [(1, 1), (2, 2), (4, 4),
                          pytest.param(2, 3, marks=xfail(raises=pumpp.DataError))])
def test_task_vector_present(target_dimension, data_dimension, name):
    var_name = '{:s}/vector'.format(name)
    mask_name = '{:s}/_valid'.format(name)

    jam = jams.JAMS(file_metadata=dict(duration=4.0))
    trans = pumpp.task.VectorTransformer(namespace='vector',
                                         dimension=target_dimension,
                                         name=name)

    ann = jams.Annotation(namespace='vector')
    value = list(np.random.randn(data_dimension))
    ann.append(time=0, duration=1, value=value)

    jam.annotations.append(ann)

    output = trans.transform(jam)

    assert np.all(output[mask_name] == [0, 4 * trans.sr // trans.hop_length])

    # Check the shape
    assert output[var_name].ndim == 2
    assert output[var_name].shape[1] == target_dimension

    # Make sure it's empty
    assert np.allclose(output[var_name], value)

    for key in trans.fields:
        assert shape_match(output[key].shape, trans.fields[key].shape)
        assert type_match(output[key].dtype, trans.fields[key].dtype)


def test_task_beat_present(SR, HOP_LENGTH):

    # Construct a jam
    jam = jams.JAMS(file_metadata=dict(duration=4.0))

    ann = jams.Annotation(namespace='beat')

    ann.append(time=0, duration=0.0, value=1)
    ann.append(time=1, duration=0.0, value=2)
    ann.append(time=2, duration=0.0, value=3)
    ann.append(time=3, duration=0.0, value=1)

    jam.annotations.append(ann)

    trans = pumpp.task.BeatTransformer(name='beat')

    output = trans.transform(jam)

    # Make sure we have the masks
    assert np.all(output['beat/_valid'] == [0, 4 * trans.sr //
                                            trans.hop_length])
    assert output['beat/mask_downbeat']

    # The first channel measures beats
    # The second channel measures downbeats
    assert output['beat/beat'].shape == (1, 4 * (SR // HOP_LENGTH), 1)
    assert output['beat/downbeat'].shape == (1, 4 * (SR // HOP_LENGTH), 1)

    # Ideal vectors:
    #   a beat every second (two samples)
    #   a downbeat every three seconds (6 samples)

    beat_true = np.asarray([[1, 1, 1, 1]]).T
    downbeat_true = np.asarray([[1, 0, 0, 1]]).T

    assert np.all(output['beat/beat'][0, ::(SR // HOP_LENGTH)] == beat_true)
    assert np.all(output['beat/downbeat'][0, ::(SR // HOP_LENGTH)] ==
                  downbeat_true)

    for key in trans.fields:
        assert shape_match(output[key].shape[1:], trans.fields[key].shape)
        assert type_match(output[key].dtype, trans.fields[key].dtype)


def test_task_beat_nometer(SR, HOP_LENGTH):

    # Construct a jam
    jam = jams.JAMS(file_metadata=dict(duration=4.0))

    ann = jams.Annotation(namespace='beat')

    ann.append(time=0, duration=0.0)
    ann.append(time=1, duration=0.0)
    ann.append(time=2, duration=0.0)
    ann.append(time=3, duration=0.0)

    jam.annotations.append(ann)

    # One second = one frame
    trans = pumpp.task.BeatTransformer(name='beat')

    output = trans.transform(jam)

    # Make sure we have the mask
    assert np.all(output['beat/_valid'] == [0, 4 * trans.sr //
                                            trans.hop_length])
    assert not output['beat/mask_downbeat']

    # Check the shape: 4 seconds at 2 samples per second
    assert output['beat/beat'].shape == (1, 4 * (SR // HOP_LENGTH), 1)
    assert output['beat/downbeat'].shape == (1, 4 * (SR // HOP_LENGTH), 1)

    # Ideal vectors:
    #   a beat every second (two samples)
    #   no downbeats

    beat_true = np.asarray([1, 1, 1, 1])
    downbeat_true = np.asarray([0, 0, 0, 0])

    assert np.all(output['beat/beat'][0, ::(SR // HOP_LENGTH)] == beat_true)
    assert np.all(output['beat/downbeat'][0, ::(SR // HOP_LENGTH)] ==
                  downbeat_true)

    for key in trans.fields:
        assert shape_match(output[key].shape[1:], trans.fields[key].shape)
        assert type_match(output[key].dtype, trans.fields[key].dtype)


def test_task_beat_absent(SR, HOP_LENGTH):

    # Construct a jam
    jam = jams.JAMS(file_metadata=dict(duration=4.0))

    # One second = one frame
    trans = pumpp.task.BeatTransformer(name='beat')

    output = trans.transform(jam)

    # Make sure we have the mask
    assert not np.any(output['beat/_valid'])
    assert not output['beat/mask_downbeat']

    # Check the shape: 4 seconds at 2 samples per second
    assert output['beat/beat'].shape == (1, 4 * (SR // HOP_LENGTH), 1)
    assert output['beat/downbeat'].shape == (1, 4 * (SR // HOP_LENGTH), 1)
    assert not np.any(output['beat/beat'])
    assert not np.any(output['beat/downbeat'])

    for key in trans.fields:
        assert shape_match(output[key].shape[1:], trans.fields[key].shape)
        assert type_match(output[key].dtype, trans.fields[key].dtype)


@pytest.mark.xfail(raises=pumpp.ParameterError)
def test_task_beat_badbeatinit():
    pumpp.task.BeatTransformer(p_init_beat=np.ones(3))


@pytest.mark.xfail(raises=pumpp.ParameterError)
def test_task_beat_baddowninit():
    pumpp.task.BeatTransformer(p_init_down=np.ones(3))


@pytest.mark.xfail(raises=pumpp.ParameterError)
def test_task_beat_badbeatstate():
    pumpp.task.BeatTransformer(p_state_beat=np.ones(3))


@pytest.mark.xfail(raises=pumpp.ParameterError)
def test_task_beat_baddownstate():
    pumpp.task.BeatTransformer(p_state_down=np.ones(3))


def test_task_structure_fields():

    trans = pumpp.task.StructureTransformer(name='struct')

    assert set(trans.fields.keys()) == set(['struct/agree'])

    assert trans.fields['struct/agree'].shape == (None, None)
    assert trans.fields['struct/agree'].dtype is np.bool


def test_task_structure_present(SR, HOP_LENGTH):
    jam = jams.JAMS(file_metadata=dict(duration=4.0))

    ann = jams.Annotation(namespace='segment_open')

    ann.append(time=0, duration=1.0, value='alpha')
    ann.append(time=1.0, duration=0.5, value='beta')
    ann.append(time=1.5, duration=1.5, value='alpha')
    ann.append(time=3, duration=1.0, value='gamma')

    jam.annotations.append(ann)
    trans = pumpp.task.StructureTransformer(name='struct',
                                            sr=SR,
                                            hop_length=HOP_LENGTH)

    output = trans.transform(jam)

    # Mask should be true
    assert np.all(output['struct/_valid'] == [0, 4 * trans.sr //
                                              trans.hop_length])

    y = output['struct/agree']

    # Check the shape
    assert y.shape == (1, 4 * (SR // HOP_LENGTH), 4 * (SR // HOP_LENGTH))

    for key in trans.fields:
        assert shape_match(output[key].shape[1:], trans.fields[key].shape)
        assert type_match(output[key].dtype, trans.fields[key].dtype)


def test_task_structure_absent(SR, HOP_LENGTH):
    jam = jams.JAMS(file_metadata=dict(duration=4.0))

    trans = pumpp.task.StructureTransformer(name='struct',
                                            sr=SR,
                                            hop_length=HOP_LENGTH)

    output = trans.transform(jam)

    # Mask should be true
    assert not np.any(output['struct/_valid'])

    y = output['struct/agree']

    # Check the shape
    assert y.shape == (1, 4 * (SR // HOP_LENGTH), 4 * (SR // HOP_LENGTH))

    # With a null structure annotation, all frames are similar
    assert np.all(y)

    for key in trans.fields:
        assert shape_match(output[key].shape[1:], trans.fields[key].shape)
        assert type_match(output[key].dtype, trans.fields[key].dtype)


def test_transform_noprefix():

    labels = ['foo', 'bar', 'baz']

    jam = jams.JAMS(file_metadata=dict(duration=4.0))
    trans = pumpp.task.StaticLabelTransformer(name=None,
                                              namespace='tag_open',
                                              labels=labels)

    output = trans.transform(jam)

    # Mask should be false since we have no matching namespace
    assert not np.any(output['_valid'])

    # Check the shape
    assert output['tags'].ndim == 2
    assert output['tags'].shape[1] == len(labels)

    # Make sure it's empty
    assert not np.any(output['tags'])

    for key in trans.fields:
        assert shape_match(output[key].shape[1:], trans.fields[key].shape)
        assert type_match(output[key].dtype, trans.fields[key].dtype)


def test_transform_query():

    labels = ['alpha', 'beta', 'psycho', 'aqua', 'disco']

    jam = jams.JAMS(file_metadata=dict(duration=4.0))

    ann = jams.Annotation(namespace='tag_open')

    ann.append(time=0, duration=1.0, value='alpha')
    ann.append(time=0, duration=1.0, value='beta')
    ann.append(time=1, duration=1.0, value='some nonsense')
    ann.append(time=3, duration=1.0, value='disco')

    jam.annotations.append(ann)

    jam.annotations.append(jams.Annotation(namespace='tag_gtzan'))
    jam.annotations.append(jams.Annotation(namespace='tag_cal500'))

    trans = pumpp.task.StaticLabelTransformer(name='multi',
                                              namespace='tag_open',
                                              labels=labels)

    # First test with no query
    output = trans.transform(jam)
    assert output['multi/tags'].shape[0] == 3

    output = trans.transform(jam, query=dict(namespace='tag_open|tag_cal500'))
    assert output['multi/tags'].shape[0] == 2

    # This should make a null search, which produces a dummy (empty) annotation
    output = trans.transform(jam, query=dict(namespace='chord'))
    assert output['multi/tags'].shape[0] == 1
    assert not np.any(output['multi/_valid'])


def test_transform_coerce():

    jam = jams.JAMS(file_metadata=dict(duration=4.0))
    trans = pumpp.task.ChordTransformer(name='chord')
    jam.annotations.append(jams.Annotation(namespace='chord'))
    jam.annotations.append(jams.Annotation(namespace='chord_harte'))
    jam.annotations.append(jams.Annotation(namespace='tag_gtzan'))

    out = trans.transform(jam)

    assert out['chord/pitch'].shape[0] == 2


@pytest.mark.parametrize('vocab, vocab_size',
                         [('3', 26),
                          ('3s', 50),
                          ('35', 50),
                          ('35s', 74),
                          ('356', 74),
                          ('356s', 98),
                          ('3567', 146),
                          ('3567s', 170),
                          pytest.param('bad vocab', 1, marks=xfail(raises=pumpp.ParameterError)),
                          pytest.param('5', 1, marks=xfail(raises=pumpp.ParameterError)),
                          pytest.param('36', 1, marks=xfail(raises=pumpp.ParameterError)),
                          pytest.param('357', 1, marks=xfail(raises=pumpp.ParameterError))])
def test_task_chord_tag_fields(vocab, vocab_size, SPARSE):

    trans = pumpp.task.ChordTagTransformer(name='mychord',
                                           vocab=vocab,
                                           sparse=SPARSE)

    assert set(trans.fields.keys()) == set(['mychord/chord'])

    if SPARSE:
        assert trans.fields['mychord/chord'].shape == (None, 1)
        assert np.issubdtype(trans.fields['mychord/chord'].dtype, np.integer)
    else:
        assert trans.fields['mychord/chord'].shape == (None, vocab_size)
        assert trans.fields['mychord/chord'].dtype is np.bool


def test_task_chord_tag_present(SR, HOP_LENGTH, VOCAB, SPARSE):

    # Construct a jam
    jam = jams.JAMS(file_metadata=dict(duration=13.0))

    ann = jams.Annotation(namespace='chord')

    Y_true = ['C:maj',          # 0
              'C:min6/3',       # 1
              'C:maj6/3',       # 2
              'Db:maj(*3)',     # 3
              'N',              # 4
              'C#:dim7(*3)/5',  # 5
              'C#:7',           # 6
              'C#:maj7',        # 7
              'C#:minmaj7',     # 8
              'C#:min7',        # 9
              'C#:hdim7',       # 10
              'G:sus2',         # 11
              'G:sus4']         # 12

    Y_true_out = ['C:maj',
                  'C:min6',
                  'C:maj6',
                  'C#:maj',
                  'N',
                  'C#:dim7',
                  'C#:7',
                  'C#:maj7',
                  'C#:minmaj7',
                  'C#:min7',
                  'C#:hdim7',
                  'G:sus2',
                  'G:sus4']

    if 's' not in VOCAB:
        Y_true_out[11] = 'X'       # sus2 -> X
        Y_true_out[12] = 'X'       # sus4 -> X
    if '6' not in VOCAB:
        Y_true_out[1] = 'C:min'    # min6 -> min
        Y_true_out[2] = 'C:maj'    # maj6 -> maj
    if '7' not in VOCAB:
        Y_true_out[5] = 'C#:dim'   # dim7 -> dim
        Y_true_out[6] = 'C#:maj'   # 7 -> maj
        Y_true_out[7] = 'C#:maj'   # maj7 -> maj
        Y_true_out[8] = 'C#:min'   # minmaj7 -> min
        Y_true_out[9] = 'C#:min'   # min7 -> min
        Y_true_out[10] = 'C#:dim'  # hdim7 -> dim
    if '5' not in VOCAB:
        Y_true_out[5] = 'C#:min'   # dim7 -> dim -> min
        Y_true_out[6] = 'C#:maj'   # 7 -> maj
        Y_true_out[7] = 'C#:maj'   # maj7 -> maj
        Y_true_out[8] = 'C#:min'   # minmaj7 -> min
        Y_true_out[9] = 'C#:min'   # min7 -> min
        Y_true_out[10] = 'C#:min'  # hdim7 -> dim -> min

    for i, y in enumerate(Y_true):
        ann.append(time=i, duration=1.0, value=y)

    jam.annotations.append(ann)

    trans = pumpp.task.ChordTagTransformer(name='chord', vocab=VOCAB,
                                           sr=SR, hop_length=HOP_LENGTH,
                                           sparse=SPARSE)

    output = trans.transform(jam)

    # Make sure we have the mask
    assert np.all(output['chord/_valid'] == [0, 13 * trans.sr //
                                             trans.hop_length])

    # Decode the label encoding
    Y_pred = trans.encoder.inverse_transform(output['chord/chord'][0])

    Y_expected = np.repeat(Y_true_out, (SR // HOP_LENGTH), axis=0)

    assert np.all(Y_pred == Y_expected)


@pytest.mark.xfail(raises=pumpp.ParameterError)
def test_task_chord_tag_badinit():
    pumpp.task.ChordTagTransformer(name='chord', vocab='3567s', p_init=np.ones(5))


@pytest.mark.xfail(raises=pumpp.ParameterError)
def test_task_chord_tag_badstate():
    pumpp.task.ChordTagTransformer(name='chord', vocab='3567s', p_state=np.ones(5))


def test_task_chord_tag_absent(SR, HOP_LENGTH, VOCAB, SPARSE):

    jam = jams.JAMS(file_metadata=dict(duration=4.0))
    trans = pumpp.task.ChordTagTransformer(name='chord',
                                           vocab=VOCAB,
                                           sr=SR, hop_length=HOP_LENGTH,
                                           sparse=SPARSE)

    output = trans.transform(jam)

    # Valid range is 0 since we have no matching namespace
    assert not np.any(output['chord/_valid'])

    # Make sure it's all no-chord
    Y_pred = trans.encoder.inverse_transform(output['chord/chord'][0])

    assert all([_ == 'X' for _ in Y_pred])

    # Check the shape
    for key in trans.fields:
        assert shape_match(output[key].shape[1:], trans.fields[key].shape)
        assert type_match(output[key].dtype, trans.fields[key].dtype)


@pytest.mark.parametrize('max_divisions, n_states',
                         [(1, 1+1),
                          (2, 1+1+2),
                          (3, 1+1+2+3),
                          (4, 1+1+2+3+4),
                          pytest.param(None, 1, marks=xfail(raises=pumpp.ParameterError))])
def test_task_beatpos_fields(max_divisions, n_states, SPARSE):

    trans = pumpp.task.BeatPositionTransformer(name='mybeat',
                                               max_divisions=max_divisions,
                                               sparse=SPARSE)

    assert set(trans.fields.keys()) == set(['mybeat/position'])

    if SPARSE:
        assert trans.fields['mybeat/position'].shape == (None, 1)
        assert np.issubdtype(trans.fields['mybeat/position'].dtype, np.integer)
    else:
        assert trans.fields['mybeat/position'].shape == (None, n_states)
        assert trans.fields['mybeat/position'].dtype is np.bool


def test_task_beatpos_absent(SR, HOP_LENGTH, MAX_DIVISIONS, SPARSE):
    jam = jams.JAMS(file_metadata=dict(duration=4.0))
    trans = pumpp.task.BeatPositionTransformer(name='beat',
                                               max_divisions=MAX_DIVISIONS,
                                               sr=SR, hop_length=HOP_LENGTH,
                                               sparse=SPARSE)

    output = trans.transform(jam)

    assert not np.any(output['beat/_valid'])

    Y_pred = trans.encoder.inverse_transform(output['beat/position'][0])

    assert all([_ == 'X' for _ in Y_pred])

    for key in trans.fields:
        assert shape_match(output[key].shape[1:], trans.fields[key].shape)
        assert type_match(output[key].dtype, trans.fields[key].dtype)


def test_task_beatpos_present(SR, HOP_LENGTH, MAX_DIVISIONS, SPARSE):

    jam = jams.JAMS(file_metadata=dict(duration=30.0))

    ann = jams.Annotation(namespace='beat')

    Y_true = [0, 2, 3,              # 0 = X, 1:3 = 2/3
              1, 2, 3,              # 3:6 = 1/2/3
              1, 2, 3, 4,           # 6:10 = 1/2/3/4
              1, 2, 3, 4, 5,        # 10:15 = X or 1/2/3/4/5
              1, 2, 3, 4, 5, 6,     # 15:21 = X, since there's no last downbeat
              0, 0, 0]              # 21:24 = X

    Y_true_out = ['X'] * len(Y_true)
    if MAX_DIVISIONS >= 3:
        Y_true_out[1:3] = ['{:02d}/{:02d}'.format(3, i+1) for i in range(1, 3)]
        Y_true_out[3:6] = ['{:02d}/{:02d}'.format(3, i+1) for i in range(3)]
    if MAX_DIVISIONS >= 4:
        Y_true_out[6:10] = ['{:02d}/{:02d}'.format(4, i+1) for i in range(4)]
    if MAX_DIVISIONS >= 5:
        Y_true_out[10:15] = ['{:02d}/{:02d}'.format(5, i+1) for i in range(5)]

    for i, y in enumerate(Y_true):
        ann.append(time=i, duration=0, value=y)

    jam.annotations.append(ann)

    trans = pumpp.task.BeatPositionTransformer(name='beat',
                                               max_divisions=MAX_DIVISIONS,
                                               sr=SR, hop_length=HOP_LENGTH,
                                               sparse=SPARSE)

    output = trans.transform(jam)

    assert np.all(output['beat/_valid'] == [0, 30 *
                                            trans.sr // trans.hop_length])

    Y_pred = trans.encoder.inverse_transform(output['beat/position'][0])

    # This trimming is here because duration is inferred from the track,
    # not the ytrue_out
    Y_expected = np.repeat(Y_true_out,
                           (SR // HOP_LENGTH),
                           axis=0).astype(Y_pred.dtype)
    for i, (y1, y2) in enumerate(zip(Y_pred, Y_expected)):
        assert y1 == y2


def test_task_beatpos_tail(SR, HOP_LENGTH, SPARSE):
    # This test checks for implicit end-of-bar encodings
    jam = jams.JAMS(file_metadata=dict(duration=10.0))

    ann = jams.Annotation(namespace='beat')

    Y_true = [0, 2, 3,
              1, 2, 3,
              1, 2, 3]

    Y_true_out = ['X', '03/02', '03/03',
                  '03/01', '03/02', '03/03',
                  '03/01', '03/02', '03/03']

    for i, y in enumerate(Y_true):
        ann.append(time=i, duration=0, value=y)

    jam.annotations.append(ann)

    trans = pumpp.task.BeatPositionTransformer(name='beat',
                                               max_divisions=4,
                                               sr=SR, hop_length=HOP_LENGTH,
                                               sparse=SPARSE)

    output = trans.transform(jam)

    assert np.all(output['beat/_valid'] == [0, 10 *
                                            trans.sr // trans.hop_length])

    Y_pred = trans.encoder.inverse_transform(output['beat/position'][0])

    # This trimming is here because duration is inferred from the track,
    # not the ytrue_out
    Y_expected = np.repeat(Y_true_out,
                           (SR // HOP_LENGTH),
                           axis=0).astype(Y_pred.dtype)
    for i, (y1, y2) in enumerate(zip(Y_pred, Y_expected)):
        assert y1 == y2


def _sampled_scaper_event(role, **kw):
    return dict(dict(
        role=role,
        label=role,
        source_file=role + '/asdf.wav',
        event_time=0,
        event_duration=10,
        source_time=10,
        snr=0,
        pitch_shift=None,
        time_stretch=None,
    ), **kw)

def test_transform_scaper():

    jam = jams.JAMS(file_metadata=dict(duration=6.0))

    ann = jams.Annotation(namespace='scaper')

    ann.append(time=0, duration=jam.file_metadata.duration, value=_sampled_scaper_event('background'))
    ann.append(time=0, duration=1.0, value=_sampled_scaper_event('foreground', snr=-10))
    ann.append(time=2, duration=1.0, value=_sampled_scaper_event('foreground', snr=-6))
    ann.append(time=2, duration=1.0, value=_sampled_scaper_event('foreground', snr=-3))
    ann.append(time=4, duration=1.0, value=_sampled_scaper_event('foreground', snr=-2))

    jam.annotations.append(ann)

    # test full field inference

    trans = pumpp.task.LambdaTransformer(
        name='scaper', namespace='scaper',
        sr=1, hop_length=1)

    expected_fields = {'{}/{}'.format(trans.name, f) for f in _sampled_scaper_event('')}

    output = trans.transform(jam)
    assert set(output) == expected_fields | {'{}/{}'.format(trans.name, '_valid')}
    assert not output[tuple(expected_fields)[0]][0].ndim

    # test select field inference

    fields = ['snr', 'label']
    trans = pumpp.task.LambdaTransformer(
        name='scaper', namespace='scaper',
        fields=fields,
        sr=1, hop_length=1)

    expected_fields = {'{}/{}'.format(trans.name, f) for f in fields}

    output = trans.transform(jam)
    assert set(output) == expected_fields | {'{}/{}'.format(trans.name, '_valid')}

    # test query

    trans = pumpp.task.LambdaTransformer(
        name='scaper', namespace='scaper',
        fields=('role', 'snr'), query={'role': 'foreground'},
        sr=1, hop_length=1, sample_index=-1)

    output = trans.transform(jam)
    role_null = pumpp.task.lambd.fill_value(trans.fields['scaper/role'].dtype)

    roles = output['scaper/role']
    role_null = np.array(role_null, dtype=roles.dtype)
    print(role_null, roles)
    queried_roles = set(roles[roles != role_null])
    assert queried_roles == {'foreground'}
    assert output['scaper/snr'][2] == -3, 'the last observation was not taken.'

    # test multi

    trans = pumpp.task.LambdaTransformer(
        name='scaper', namespace='scaper',
        fields=('snr'),
        query={'role': 'foreground'},
        multi=True,
        sr=1, hop_length=1)

    output = trans.transform(jam)
    print(output['scaper/snr'], output['scaper/snr'].shape, output['scaper/snr'][0][0].ndim)
    assert output['scaper/snr'][0].ndim

    # test reduce

    trans = pumpp.task.LambdaTransformer(
        name='scaper', namespace='scaper',
        fields=('snr',),
        query={'role': 'foreground'},
        multi=True,
        reduce=lambda events: {
            'snr': np.mean([e['snr'] for e in events]),
        },
        sr=1, hop_length=1)

    output = trans.transform(jam)
    assert not output['scaper/snr'][0].ndim, 'there are still multiple elements per interval.'
    assert output['scaper/snr'][2] == -4.5, 'field was not aggregated'


def test_task_lambda_arbitrary(SR, HOP_LENGTH):
    jam = jams.JAMS(file_metadata=dict(duration=4.0))

    ann = jams.Annotation(namespace='tag_audioset')

    ann.append(time=0, duration=1.0, value="Bird")
    ann.append(time=1.0, duration=1, value="Bow-wow")
    ann.append(time=1.5, duration=1.5, value="Bird")
    ann.append(time=3, duration=1.0, value='Theremin')

    jam.annotations.append(ann)

    # test basic
    trans = pumpp.task.LambdaTransformer(
        name='auds', namespace='tag_audioset',
        sr=1, hop_length=1)

    KEY = 'auds/tag_audioset'
    assert set(trans.fields) == {KEY}

    output = trans.transform(jam)
    assert np.all(output[KEY] == np.array(['Bird', 'Bird', 'Bird', 'Theremin']))

    # test multi
    trans = pumpp.task.LambdaTransformer(
        name='auds', namespace='tag_audioset',
        sr=1, hop_length=1, multi=True)

    output = trans.transform(jam)
    expected = np.array([['Bird'], ['Bow-wow', 'Bird'], ['Bird'], ['Theremin']])
    assert np.all(a == b for a, b in zip(output[KEY], expected))

    # test reduce
    trans = pumpp.task.LambdaTransformer(
        name='auds', namespace='tag_audioset',
        sr=1, hop_length=1, multi=True, reduce=lambda vals: {
            'tag_audioset': ','.join(vals)
        })

    output = trans.transform(jam)
    assert np.all(output[KEY] == np.array(['Bird', 'Bow-wow,Bird', 'Bird', 'Theremin']))

    # test unmatchable fields without an explicit reduce function
    try:
        trans = pumpp.task.LambdaTransformer(
            name='auds', namespace='tag_audioset', fields=['asdf', 'adsfasdf'])
    except RuntimeError:
        assert True
    else:
        assert False, 'reduce() needs to be defined for multi-output single value transformations.'

    # test unmatchable fields with a reduce function
    trans = pumpp.task.LambdaTransformer(
        name='auds', namespace='tag_audioset', fields=['asdf', 'adsfasdf'],
        reduce=lambda v: {'asdf': v, 'asdfasdf': v[::-1]})

    try:
        trans.inverse(None)
    except NotImplementedError:
        assert True
    else:
        assert False

<<<<<<< HEAD
=======
        
>>>>>>> 53a4c541
def test_task_key__encode_key_str(SPARSE):
    # Checks the helper function which does key string to encoding

    # Check A:minor
    pitch_profile, tonic = _encode_key_str('A:minor', SPARSE)
    assert np.all(pitch_profile == np.array([1, 0, 1, 0, 1, 1, 0, 1, 1, 1, 0, 1]))
    if SPARSE:
        assert tonic == 9
    else:                            #   C #C  D bE  E  F #F  G bA  A bB  B  N
        assert np.all(tonic == np.array([0, 0, 0, 0, 0, 0, 0, 0, 0, 1, 0, 0, 0]))

    # Check D:dorian
    pitch_profile, tonic = _encode_key_str('D:dorian', SPARSE)
    assert np.all(pitch_profile == np.array([1, 0, 1, 0, 1, 1, 0, 1, 0, 1, 0, 1]))
    if SPARSE:
        assert tonic == 2
    else:                            #   C #C  D bE  E  F #F  G bA  A bB  B  N
        assert np.all(tonic == np.array([0, 0, 1, 0, 0, 0, 0, 0, 0, 0, 0, 0, 0]))

    # Check F
    pitch_profile, tonic = _encode_key_str('F', SPARSE)
    assert np.all(pitch_profile == np.array([1, 0, 1, 0, 1, 1, 0, 1, 0, 1, 1, 0]))
    if SPARSE:
        assert tonic == 5
    else:                            #   C #C  D bE  E  F #F  G bA  A bB  B  N
        assert np.all(tonic == np.array([0, 0, 0, 0, 0, 1, 0, 0, 0, 0, 0, 0, 0]))

    # Check A:pentatonic
    pitch_profile, tonic = _encode_key_str('A:pentatonic', SPARSE)
    # since pentatonic is out of vocab, should be major
    y_pitch_profile, y_tonic = _encode_key_str('A:major', SPARSE)
    assert np.all(pitch_profile == y_pitch_profile)
    assert np.all(tonic == y_tonic)

    # Check 'N' for no key
    pitch_profile, tonic = _encode_key_str('N', SPARSE)
    assert np.all(pitch_profile == np.array(np.zeros(12, dtype=np.bool)))
    if SPARSE:
        assert tonic == 12
    else:
        assert np.all(tonic == np.array([0, 0, 0, 0, 0, 0, 0, 0, 0, 0, 0, 0, 1]))


def test_task_key_fields(SPARSE):
    trans = pumpp.task.KeyTransformer(name='mykey', sparse=SPARSE)

    assert set(trans.fields.keys()) == set(['mykey/pitch_profile',
                                            'mykey/tonic'])

    assert trans.fields['mykey/pitch_profile'].shape == (None, 12)
    assert trans.fields['mykey/pitch_profile'].dtype is np.bool

    if SPARSE:
        assert trans.fields['mykey/tonic'].shape == (None, 1)
        assert np.issubdtype(trans.fields['mykey/tonic'].dtype, np.integer)
    else:
        assert trans.fields['mykey/tonic'].shape == (None, 13)
        assert trans.fields['mykey/tonic'].dtype is np.bool


def test_task_key_present(SR, HOP_LENGTH, SPARSE):
    # Create jams with key annotation
    jam = jams.JAMS(file_metadata=dict(duration=12.0))

    ann = jams.Annotation(namespace='key_mode')

    ann.append(time=0, duration=2.0, value='C:minor')
    ann.append(time=2, duration=2.0, value='N')
    ann.append(time=4, duration=2.0, value='Eb')
    ann.append(time=8, duration=2.0, value='D:major')
    ann.append(time=10, duration=2.0, value='D:lydian')

    jam.annotations.append(ann)

    trans = pumpp.task.KeyTransformer(name='key',
                                      sr=SR, hop_length=HOP_LENGTH,
                                      sparse=SPARSE)

    output = trans.transform(jam)

    # Make sure we have the mask
    assert np.all(output['key/_valid'] == [0, 12 * trans.sr // trans.hop_length])

    # Ideal vectors:
    # pcp = Cmin, N, Eb, N, D, D_lyd
    pcp_true = np.array([
        _encode_key_str('C:minor', SPARSE)[0],
        _encode_key_str('N', SPARSE)[0],
        _encode_key_str('Eb:major', SPARSE)[0],
        _encode_key_str('N', SPARSE)[0],
        _encode_key_str('D', SPARSE)[0],
        _encode_key_str('D:lydian', SPARSE)[0]
    ])

    assert np.all(output['key/pitch_profile'] == np.repeat(pcp_true,
                                                           (SR * 2 // HOP_LENGTH),
                                                           axis=0))

    for key in trans.fields:
        assert shape_match(output[key].shape[1:], trans.fields[key].shape)
        assert type_match(output[key].dtype, trans.fields[key].dtype)


def test_task_key_empty_annotation(SR, HOP_LENGTH, SPARSE):
    # test the case where the key annotation is a empty list
    jam = jams.JAMS(file_metadata=dict(duration=4.0))
    jam.annotations.append(jams.Annotation('key_mode'))
    trans = pumpp.task.KeyTransformer(name='key',
                                      sr=SR, hop_length=HOP_LENGTH,
                                      sparse=SPARSE)

    output = trans.transform(jam)

    # Valid range is 1 since we do have matching namespace
    assert not np.all(output['key/_valid'])

    # Check the shape
    assert output['key/pitch_profile'].shape == (1, 4 * (SR // HOP_LENGTH), 12)

    # Make sure it's emptys
    assert not np.any(output['key/pitch_profile'])
    if SPARSE:
        assert output['key/tonic'].shape == (1, 4 * (SR // HOP_LENGTH), 1)
        assert np.all(output['key/tonic'] == 12)
    else:
        assert output['key/tonic'].shape == (1, 4 * (SR // HOP_LENGTH), 13)
        assert not np.any(output['key/tonic'][:, :, :12])
        assert np.all(output['key/tonic'][:, :, 12])

    for key in trans.fields:
        assert shape_match(output[key].shape[1:], trans.fields[key].shape)
        assert type_match(output[key].dtype, trans.fields[key].dtype)


def test_task_key_absent(SR, HOP_LENGTH, SPARSE):
    jam = jams.JAMS(file_metadata=dict(duration=4.0))
    trans = pumpp.task.KeyTransformer(name='key',
                                      sr=SR, hop_length=HOP_LENGTH,
                                      sparse=SPARSE)

    output = trans.transform(jam)

    # Valid range is 0 since we have no matching namespace
    assert not np.any(output['key/_valid'])

    # Check the shape
    assert output['key/pitch_profile'].shape == (1, 4 * (SR // HOP_LENGTH), 12)

    # Make sure it's emptys
    assert not np.any(output['key/pitch_profile'])
    if SPARSE:
        assert output['key/tonic'].shape == (1, 4 * (SR // HOP_LENGTH), 1)
        assert np.all(output['key/tonic'] == 12)
    else:
        assert output['key/tonic'].shape == (1, 4 * (SR // HOP_LENGTH), 13)
        assert not np.any(output['key/tonic'][:, :, :12])
        assert np.all(output['key/tonic'][:, :, 12])

    for key in trans.fields:
        assert shape_match(output[key].shape[1:], trans.fields[key].shape)
        assert type_match(output[key].dtype, trans.fields[key].dtype)


def test_task_key_tag_fields(SPARSE):

    trans = pumpp.task.KeyTagTransformer(name='mykeytag', sparse=SPARSE)

    assert set(trans.fields.keys()) == set(['mykeytag/tag'])

    if SPARSE:
        assert trans.fields['mykeytag/tag'].shape == (None, 1)
        assert np.issubdtype(trans.fields['mykeytag/tag'].dtype, np.integer)
    else:
        assert trans.fields['mykeytag/tag'].shape == (None, 12 * 9 + 1)
        assert trans.fields['mykeytag/tag'].dtype is np.bool


def test_task_key_tag_present(SR, HOP_LENGTH, SPARSE):

    # Construct a jam
    jam = jams.JAMS(file_metadata=dict(duration=13.0))

    ann = jams.Annotation(namespace='key_mode')

    Y_true = ['C',              # 0
              'D:minor',        # 1
              'E#:lydian',      # 2
              'Db:ionian',      # 3
              'N',              # 4
              'C#:mixolydian',  # 5
              'F#:minor',       # 6
              'A#',             # 7
              'Bb:major',       # 8
              'C#:dorian',      # 9
              'C#:phrygian',    # 10
              'G:locrian',      # 11
              'G:aeolian']      # 12

    Y_true_out = ['C:major',        # 0
                  'D:minor',        # 1
                  'F:lydian',       # 2
                  'C#:ionian',      # 3
                  'N',              # 4
                  'C#:mixolydian',  # 5
                  'F#:minor',       # 6
                  'A#:major',       # 7
                  'A#:major',       # 8
                  'C#:dorian',      # 9
                  'C#:phrygian',    # 10
                  'G:locrian',      # 11
                  'G:aeolian']      # 12

    for i, y in enumerate(Y_true):
        ann.append(time=i, duration=1.0, value=y)

    jam.annotations.append(ann)

    trans = pumpp.task.KeyTagTransformer(name='key',
                                         sr=SR, hop_length=HOP_LENGTH,
                                         sparse=SPARSE, p_self=0.5)

    output = trans.transform(jam)

    # Make sure we have the mask
    assert np.all(output['key/_valid'] == [0, 13 * trans.sr //
                                             trans.hop_length])

    # Decode the label encoding
    Y_pred = trans.encoder.inverse_transform(output['key/tag'][0])

    Y_expected = np.repeat(Y_true_out, (SR // HOP_LENGTH), axis=0)

    assert np.all(Y_pred == Y_expected)


@pytest.mark.xfail(raises=pumpp.ParameterError)
def test_task_key_tag_badinit():
    pumpp.task.KeyTagTransformer(name='key', p_init=np.ones(5))


@pytest.mark.xfail(raises=pumpp.ParameterError)
def test_task_key_tag_badstate():
    pumpp.task.KeyTagTransformer(name='key', p_state=np.ones(5))


def test_task_key_tag_absent(SR, HOP_LENGTH, SPARSE):

    jam = jams.JAMS(file_metadata=dict(duration=4.0))
    trans = pumpp.task.KeyTagTransformer(name='key',
                                         sr=SR, hop_length=HOP_LENGTH,
                                         sparse=SPARSE)

    output = trans.transform(jam)

    # Valid range is 0 since we have no matching namespace
    assert not np.any(output['key/_valid'])

    # Make sure it's all no-key
    Y_pred = trans.encoder.inverse_transform(output['key/tag'][0])

    assert all([_ == 'N' for _ in Y_pred])

    # Check the shape
    for key in trans.fields:
        assert shape_match(output[key].shape[1:], trans.fields[key].shape)
        assert type_match(output[key].dtype, trans.fields[key].dtype)<|MERGE_RESOLUTION|>--- conflicted
+++ resolved
@@ -1217,10 +1217,7 @@
     else:
         assert False
 
-<<<<<<< HEAD
-=======
-        
->>>>>>> 53a4c541
+
 def test_task_key__encode_key_str(SPARSE):
     # Checks the helper function which does key string to encoding
 
