--- conflicted
+++ resolved
@@ -130,21 +130,13 @@
 
     def transform_annotation(self, ann, duration):
         '''Transform jams.Annotation to make data for a given task.
-<<<<<<< HEAD
-
-=======
         
->>>>>>> 18d3d843
         Parameters
         ----------
         ann : jams.Annotation
             The jams annotation containing the data
 
-<<<<<<< HEAD
         duration : number > 0
-=======
-        duration : number > 0 
->>>>>>> 18d3d843
            time in seconds of the output duration
 
         Returns
